# This workflow will install Python dependencies, run tests and lint with a variety of Python versions
# For more information see: https://help.github.com/actions/language-and-framework-guides/using-python-with-github-actions

name: Python package

on:
  push:
    branches: [ main ]
  pull_request:
    branches: [ main ]

jobs:
  build:

    runs-on: ubuntu-latest
    strategy:
      matrix:
<<<<<<< HEAD
        python-version: ['3.11', '3.12', '3.13']
=======
        python-version: ['3.10', '3.11', '3.12', '3.13', '3.14.0-rc.3']
>>>>>>> 003a4c1d

    steps:
    - uses: actions/checkout@v2
    - name: Set up Python ${{ matrix.python-version }}
      uses: actions/setup-python@v2
      with:
        python-version: ${{ matrix.python-version }}
    - name: Install dependencies
      run: |
        python -m pip install --upgrade pip wheel build
        python -m pip install flake8
        if [ -f ci/requirements_gh.txt ]; then pip install -r ci/requirements_gh.txt; fi
    - name: Build package
      run: |
        python -m build
    - name: Lint with flake8
      run: |
        # stop the build if there are Python syntax errors or undefined names
        flake8 . --count --select=E9,F63,F7,F82 --show-source --statistics
        # exit-zero treats all errors as warnings. The GitHub editor is 127 chars wide
        flake8 . --count --exit-zero --max-complexity=10 --max-line-length=127 --statistics
    - name: Run tests
      run: |
        python run_tests.py<|MERGE_RESOLUTION|>--- conflicted
+++ resolved
@@ -15,11 +15,7 @@
     runs-on: ubuntu-latest
     strategy:
       matrix:
-<<<<<<< HEAD
-        python-version: ['3.11', '3.12', '3.13']
-=======
-        python-version: ['3.10', '3.11', '3.12', '3.13', '3.14.0-rc.3']
->>>>>>> 003a4c1d
+        python-version: ['3.10', '3.11', '3.12', '3.13', '3.14.0']
 
     steps:
     - uses: actions/checkout@v2
