#!/usr/bin/env python
# coding: utf-8
#
#    Project: X-ray image reader
#             https://github.com/silx-kit/fabio
#
#
#    Copyright (C) European Synchrotron Radiation Facility, Grenoble, France
#
#    Principal author:       Jérôme Kieffer (Jerome.Kieffer@ESRF.eu)
#
#  Permission is hereby granted, free of charge, to any person
#  obtaining a copy of this software and associated documentation files
#  (the "Software"), to deal in the Software without restriction,
#  including without limitation the rights to use, copy, modify, merge,
#  publish, distribute, sublicense, and/or sell copies of the Software,
#  and to permit persons to whom the Software is furnished to do so,
#  subject to the following conditions:
#
#  The above copyright notice and this permission notice shall be
#  included in all copies or substantial portions of the Software.
#
#  THE SOFTWARE IS PROVIDED "AS IS", WITHOUT WARRANTY OF ANY KIND,
#  EXPRESS OR IMPLIED, INCLUDING BUT NOT LIMITED TO THE WARRANTIES
#  OF MERCHANTABILITY, FITNESS FOR A PARTICULAR PURPOSE AND
#  NONINFRINGEMENT. IN NO EVENT SHALL THE AUTHORS OR COPYRIGHT
#  HOLDERS BE LIABLE FOR ANY CLAIM, DAMAGES OR OTHER LIABILITY,
#  WHETHER IN AN ACTION OF CONTRACT, TORT OR OTHERWISE, ARISING
#  FROM, OUT OF OR IN CONNECTION WITH THE SOFTWARE OR THE USE OR
#  OTHER DEALINGS IN THE SOFTWARE.

"""Portable image converter based on FabIO library
to export Eiger frames (including te one from LImA)
to a set of esperanto frames which can be imported 
into CrysalisPro.
"""

__author__ = "Jerome Kieffer"
__copyright__ = "European Synchrotron Radiation Facility, Grenoble, France"
__licence__ = "MIT"
<<<<<<< HEAD
__date__ = "20/11/2020"
=======
__date__ = "01/12/2020"
>>>>>>> a2e6ca4b
__status__ = "production"

FOOTER = """To import your files as a project:
* Start CrysalisPro and open any project
* press "F5" to open the console
* Type `esperanto createrunlist` and select your first and last frame
"""

import logging
logging.basicConfig()
logger = logging.getLogger("eiger2crysalis")
import codecs
import sys
import os
import glob
import shutil
from .. import esperantoimage, eigerimage, limaimage, sparseimage
from ..openimage import openimage as fabio_open
from .._version import version as fabio_version
from ..nexus import get_isotime
import numpy
import argparse
try:
    import hdf5plugin
except ImportError:
    pass

try:
    import numexpr
except:
    logger.error("Numexpr is needed to interpret formula ...")

EXIT_SUCCESS = 0
EXIT_FAILURE = 1
EXIT_ARGUMENT_FAILURE = 2

try:
    from scipy import constants
except ImportError:
    # Updated with scipy 1.4
    CONST_hc = 12.398419843320026
else:
    CONST_hc = constants.c * constants.h / constants.e * 1e7


class ProgressBar:
    """
    Progress bar in shell mode
    """

    def __init__(self, title, max_value, bar_width):
        """
        Create a progress bar using a title, a maximum value and a graphical size.

        The display is done with stdout using carriage return to to hide the
        previous progress. It is not possible to use stdout for something else
        whill a progress bar is in use.

        The result looks like:

        .. code-block:: none

            Title [■■■■■■      ]  50%  Message

        :param str title: Title displayed before the progress bar
        :param float max_value: The maximum value of the progress bar
        :param int bar_width: Size of the progressbar in the screen
        """
        self.title = title
        self.max_value = max_value
        self.bar_width = bar_width
        self.last_size = 0
        self._message = ""
        self._value = 0.0

        encoding = None
        if hasattr(sys.stdout, "encoding"):
            # sys.stdout.encoding can't be used in unittest context with some
            # configurations of TestRunner. It does not exists in Python2
            # StringIO and is None in Python3 StringIO.
            encoding = sys.stdout.encoding
        if encoding is None:
            # We uses the safer aproch: a valid ASCII character.
            self.progress_char = '#'
        else:
            try:
                import datetime
                if str(datetime.datetime.now())[5:10] == "02-14":
                    self.progress_char = u'\u2665'
                else:
                    self.progress_char = u'\u25A0'
                _byte = codecs.encode(self.progress_char, encoding)
            except (ValueError, TypeError, LookupError):
                # In case the char is not supported by the encoding,
                # or if the encoding does not exists
                self.progress_char = '#'

    def clear(self):
        """
        Remove the progress bar from the display and move the cursor
        at the beginning of the line using carriage return.
        """
        sys.stdout.write('\r' + " " * self.last_size + "\r")
        sys.stdout.flush()

    def display(self):
        """
        Display the progress bar to stdout
        """
        self.update(self._value, self._message)

    def update(self, value, message="", max_value=None):
        """
        Update the progrss bar with the progress bar's current value.

        Set the progress bar's current value, compute the percentage
        of progress and update the screen with. Carriage return is used
        first and then the content of the progress bar. The cursor is
        at the begining of the line.

        :param float value: progress bar's current value
        :param str message: message displayed after the progress bar
        :param float max_value: If not none, update the maximum value of the
            progress bar
        """
        if max_value is not None:
            self.max_value = max_value
        self._message = message
        self._value = value

        if self.max_value == 0:
            coef = 1.0
        else:
            coef = (1.0 * value) / self.max_value
        percent = round(coef * 100)
        bar_position = int(coef * self.bar_width)
        if bar_position > self.bar_width:
            bar_position = self.bar_width

        # line to display
        line = '\r%15s [%s%s] % 3d%%  %s' % (self.title, self.progress_char * bar_position, ' ' * (self.bar_width - bar_position), percent, message)

        # trailing to mask the previous message
        line_size = len(line)
        clean_size = self.last_size - line_size
        if clean_size < 0:
            clean_size = 0
        self.last_size = line_size

        sys.stdout.write(line + " " * clean_size + "\r")
        sys.stdout.flush()


def as_str(smth):
    "Transform to string"
    if isinstance(any, bytes):
        return smth.decode()
    else:
        return str(smth)
    
    
def expand_args(args):
    """
    Takes an argv and expand it (under Windows, cmd does not convert *.tif into
    a list of files.

    :param list args: list of files or wildcards
    :return: list of actual args
    """
    new = []
    for afile in args:
        if glob.has_magic(afile):
            new += glob.glob(afile)
        else:
            new.append(afile)
    return new


class Converter:

    def __init__(self, options):
        self.options = options
        self.mask = None
        if not self.options.verbose:
            self.progress = ProgressBar("HDF5 --> Esperanto", len(options.images), 30)
        self.succeeded = True
        all_files = [os.path.abspath(i) for i in self.options.images]
        prefix =  os.path.commonprefix(all_files)
        if "{dirname}" in self.options.output: 
            self.dirname = os.path.dirname(prefix)
        else:
            self.dirname = os.path.dirname(os.path.abspath(self.options.output))
        if "{prefix}" in self.options.output:
            self.prefix = os.path.basename(prefix).split(".")[0].split("_")[0]
        else:
            self.prefix = os.path.basename(os.path.abspath(self.options.output)).split("{")[0]
        self.headers = None

    def geometry_transform(self, image):
        "Transforms an image according to the requested command line options"
        if self.options.rotation:
            image = numpy.rot90(image, k=self.options.rotation // 90)
        if self.options.transpose:
            image = image.T
        if self.options.flip_ud:
            image = numpy.flipud(image)
        if self.options.flip_lr:
            image = numpy.fliplr(image)
        return image

    def new_beam_center(self, x, y, shape):
        """Calculate the position of the beam after all transformations:
        
        :param x, y: position in the initial image
        :shape: shape of the input image
        :return: x, y, coordinated of the new beam center within the esperanto frame.
        """
        dummy = 123
        m = numpy.zeros(shape, dtype=numpy.int32)
        m[int(y + 0.5), int(x + 0.5)] = dummy

        f = esperantoimage.EsperantoImage(data=m)
        n = self.geometry_transform(f.data)
        w = numpy.argmin(abs(n.ravel() - dummy))
        return w % n.shape[-1], w // n.shape[-1]

    def convert_all(self):
        self.succeeded = True
        start_at = 0
        self.headers = self.common_headers()
        for filename in self.options.images:
            finish_at = self.convert_one(filename, start_at)
            self.succeeded = self.succeeded and (finish_at > 0)
            start_at += finish_at
    def finish(self):
        if not self.succeeded:
            if not self.options.verbose:
                self.progress.clear()
            print("Conversion or part of it failed. You can try with --debug to have more output information.")
            return EXIT_FAILURE
        else:
            if not self.options.verbose:
                self.progress.clear()
            print(FOOTER)
            return EXIT_SUCCESS

    def common_headers(self):
        headers = {
                    # SPECIAL_CCD_1
                    "delectronsperadu": 1,
                    "ldarkcorrectionswitch": 0,
                    "lfloodfieldcorrectionswitch/mode": 0,
                    "dsystemdcdb2gain": 1.0,
                    "ddarksignal": 0,
                    "dreadnoiserms": 0,
                    # SPECIAL_CCD_2
                    "ioverflowflag":0 ,
                    "ioverflowafterremeasureflag" :0,
                    "inumofdarkcurrentimages" :0,
                    "inumofmultipleimages" :0,
                    "loverflowthreshold": 1000000,
                    # SPECIAL_CCD_3
                    # SPECIAL_CCD_4
                    # SPECIAL_CCD_5
                    # TIME
                    # "dexposuretimeinsec": 0.2,
                    "doverflowtimeinsec": 0 ,
                    "doverflowfilter":0,
                    # MONITOR
                    # PIXELSIZE
                    # "drealpixelsizex": 0.075,
                    # "drealpixelsizey": 0.075,
                    "dsithicknessmmforpixeldetector": 1,
                # TIMESTAMP
                "timestampstring": get_isotime(),
                # GRIDPATTERN
                # STARTANGLESINDEG
    #             "dom_s":-180 + i,
    #             "dth_s":0,
    #             "dka_s":0,
    #             "dph_s":0,
                # ENDANGLESINDEG
    #             "dom_e":-179 + i,
    #             "dth_e": 0,
    #             "dka_e": 0,
    #             "dph_e": 0,
                # GONIOMODEL_1
                "dbeam2indeg":0,
                "dbeam3indeg":0,
                "detectorrotindeg_x":0,
                "detectorrotindeg_y":0,
                "detectorrotindeg_z":0,
    #             "dxorigininpix":  img.data.shape[1] - (img.data.shape[1] - data.shape[1]) / 2 - center_x,
    #             "dyorigininpix": img.data.shape[0] - center_y,
                "dalphaindeg": 50,
                "dbetaindeg": 0,
#                 "ddistanceinmm": 117,
                # GONIOMODEL_2
                # WAVELENGTH
                # "dalpha1": wl,
                # "dalpha2": wl,
                # "dalpha12": wl,
                # "dbeta1": wl,
                # MONOCHROMATOR
                "ddvalue-prepolfac": 0.98,
                "orientation-type": "SYNCHROTRON",
                # ABSTORUN
                }

        with fabio_open(self.options.images[0]) as source:
            shape = source.data.shape
            dtype = source.data.dtype
            if self.progress is not None:
                self.progress.max_value = source.nframes*len(self.options.images)
            if isinstance(source, limaimage.LimaImage):
                # Populate the Pilatus header from the Lima
                entry_name = source.h5.attrs.get("default")
                if entry_name:
                    entry = source.h5.get(entry_name)
                    if entry:
                        data_name = entry.attrs["default"]
                        if data_name:
                            data_grp = entry.get(data_name)
                            if data_grp:
                                nxdetector = data_grp.parent
                                try:
                                    headers["drealpixelsizex"] = nxdetector["detector_information/pixel_size/xsize"][()] * 1e3
                                    headers["drealpixelsizey"] = nxdetector["detector_information/pixel_size/ysize"][()] * 1e3
                                except Exception as e:
                                    logger.warning("Error in searching for pixel size (%s): %s", type(e), e)
                                try:
                                    t1 = nxdetector["acquisition/exposure_time"][()]
                                    headers["dexposuretimeinsec"] = t1
                                except Exception as e:
                                    logger.warning("Error in searching for exposure time (%s): %s", type(e), e)
            elif isinstance(source, sparseimage.SparseImage):
                entry_name = source.h5.attrs.get("default")
                if entry_name:
                    entry = source.h5.get(entry_name)
                    if entry:
                        instruments = [i for  i in entry.values() if as_str(i.attrs.get("NX_class", "")) == "NXinstrument"]
                        if instruments:
                            instrument = instruments[0]
                            detectors = [i for  i in instrument.values() if as_str(i.attrs.get("NX_class", "")) == "NXdetector"]
                            if detectors:
                                detector = detectors[0]
                                headers["drealpixelsizex"] = detector["x_pixel_size"][()] * 1e3
                                headers["drealpixelsizey"] = detector["y_pixel_size"][()] * 1e3               
                                headers["dxorigininpix"] = detector["beam_center_x"][()]
                                headers["dyorigininpix"] = detector["beam_center_y"][()]
                                headers["ddistanceinmm"] = detector["distance"][()] * 1e3
                            monchromators = [i for  i in instrument.values() if as_str(i.attrs.get("NX_class", "")) == "NXmonochromator"]
                            if monchromators:
                                wavelength =  monchromators[0]["wavelength"][()]
                self.mask = numpy.logical_not(numpy.isfinite(source.mask))
                headers["dexposuretimeinsec"] = 1 #meaningfull value.

            elif isinstance(source, eigerimage.EigerImage):
                raise NotImplementedError("Please implement Eiger detector data format parsing or at least open an issue")
            else:
                raise NotImplementedError("Unsupported format: %s" % source.__class__.__name__)
        if self.mask is None:
            self.mask = numpy.zeros(shape, dtype=dtype)
        # Parse option for headers
        if self.options.energy:
            wavelength = CONST_hc / self.options.energy
        elif self.options.wavelength:
            wavelength = self.options.wavelength
        headers["dalpha1"] = headers["dalpha2"] = headers["dalpha12"] = headers["dbeta1"] = wavelength
        if self.options.distance:
            headers["ddistanceinmm"] = self.options.distance
        if self.options.beam:
            x, y = self.options.beam
        elif headers.get("dxorigininpix") and headers.get("dyorigininpix"):
            x = headers["dxorigininpix"]
            y = headers["dyorigininpix"]
        else:
            y = x = 1024
        x, y = self.new_beam_center(x, y, shape)
        headers["dxorigininpix"] = x
        headers["dyorigininpix"] = y
        if self.options.alpha:
            headers["dalphaindeg"] = self.options.alpha
        if self.options.kappa is not None:
            try:
                value = float(self.options.kappa)
            except ValueError:  # Handle the string
                value = numexpr.NumExpr(self.options.kappa)
            headers["dka_s"] = headers["dka_e"] = value
        if self.options.theta is not None:
            try:
                value = float(self.options.theta)
            except ValueError:  # Handle the string
                value = numexpr.NumExpr(self.options.theta)
            headers["dth_s"] = headers["dth_e"] = value
        if self.options.phi is not None:
            try:
                value = float(self.options.phi)
            except ValueError:  # Handle the string
                value = numexpr.NumExpr(self.options.phi)
            headers["dph_s"] = headers["dph_e"] = value
        if self.options.omega is not None:
            try:
                value = float(self.options.omega)
            except ValueError:
                # Handle the string
                value = numexpr.NumExpr(self.options.omega)
            headers["dom_s"] = headers["dom_e"] = value
        return headers

    def convert_one(self, input_filename, start_at=0):
        """
        Convert a single file using options
    
        :param str input_filename: The input filename
        :param object options: List of options provided from the command line
        :param start_at: index to start at for given file
        :rtype: int
        :returns: the number of frames processed
        """
        self.progress.update(start_at + 0.5, input_filename)
        input_filename = os.path.abspath(input_filename)
        input_exists = os.path.exists(input_filename)

        if self.options.verbose:
            print("Converting file '%s'" % (input_filename))

        if not input_exists:
            logger.error("Input file '%s' do not exists. Conversion skipped.", input_filename)
            return -1

        try:
            logger.debug("Load '%s'", input_filename)
            source = fabio_open(input_filename)
        except KeyboardInterrupt:
            raise
        except Exception as e:
            logger.error("Loading input file '%s' failed cause: \"%s\". Conversion skipped.", input_filename, e.message)
            logger.debug("Backtrace", exc_info=True)
            return -1
        
        for i, frame in enumerate(source):
            idx = i + start_at
            self.progress.update(idx + 0.5, input_filename+"#"+str(idx))
            input_data = frame.data
            numpy.logical_or(self.mask, input_data == numpy.iinfo(frame.data.dtype), out=self.mask)
            input_data = input_data.astype(numpy.int32)
            input_data[self.mask] = self.options.dummy
            converted = esperantoimage.EsperantoImage(data=input_data)  # This changes the shape
            converted.data = self.geometry_transform(converted.data) 
            for k, v in self.headers.items():
                if callable(v):
                    if k.endswith("s"):
                        converted.header[k] = v(idx)
                    else:  # k.endswith("e"):
                        converted.header[k] = v(idx + 1)
                else:
                    converted.header[k] = v

            output_filename = self.options.output.format(index=((idx + self.options.offset)), 
                                                         prefix=self.prefix, 
                                                         dirname=self.dirname)
            os.makedirs(os.path.dirname(output_filename), exist_ok=True)
            try:
                logger.debug("Write '%s'", output_filename)
                if not self.options.dry_run:
                    converted.write(output_filename)
            except KeyboardInterrupt:
                raise
            except Exception as e:
                logger.error("Saving output file '%s' failed cause: \"%s: %s\". Conversion skipped.", output_filename, type(e), e)
                logger.debug("Backtrace", exc_info=True)
                return -1
        return source.nframes

    def treat_mask(self):
        if self.progress:
            self.progress.update(self.progress.max_value-1, "Generate mask")
        try:
            from pyFAI.ext import dynamic_rectangle
        except ImportError:
            print("A recent version of pyFAI is needed to export the mask in a format compatible wit CrysalisPro")
        else:
            esperantoimage.EsperantoImage.DUMMY=1
            new_mask = self.geometry_transform(esperantoimage.EsperantoImage(data=self.mask).data)
            esperantoimage.EsperantoImage.DUMMY=-1
            rectangles =  dynamic_rectangle.decompose_mask(new_mask.astype(numpy.int8))
            self.progress.update(self.progress.max_value-0.5, f"Exporting {len(rectangles)} rectangles as mask")
            dummy_filename = self.options.output.format(index=self.options.offset, 
                                                         prefix=self.prefix, 
                                                         dirname=self.dirname) 
            dirname = os.path.dirname(dummy_filename)
            numpy.save(os.path.join(dirname,self.prefix+"_mask.npy"), self.mask)
            with open(os.path.join(dirname,self.prefix+".set"), mode="wb") as maskfile:
                maskfile.write(b'#XCALIBUR SYSTEM\r\n')
                maskfile.write(b'#XCALIBUR SETUP FILE\r\n')
                maskfile.write(b'#*******************************************************************************************************\r\n')
                maskfile.write(b'# CHIP CHARACTERISTICS e_19_020609.ccd         D A T E Wed-Sep-16-10-00-59-2009\r\n')
                maskfile.write(b'# This program produces version 1.9\r\n')
                maskfile.write(b'#******************************************************************************************************\r\n')
                maskfile.write(b'#THIS FILE IS USER READABLE - BUT SHOULD NOT BE TOUCHED BY THE USER\r\n')
                maskfile.write(b'#ANY CHANGES TO THIS FILE WILL RESULT IN LOSS OF WARRANTY!\r\n')
                maskfile.write(b'#CHIP IDCODE producer type serial\r\n')
                maskfile.write(b'CHIP IDCODE "n/a" "n/a" "n/a\r\n')
                maskfile.write(b'#CHIP TAPER producer type serial\r\n')
                maskfile.write(b'CHIP TAPER "" "" ""\r\n')
                maskfile.write(b'#ALL COORDINATES GO FROM 0 TO N-1\r\n')
                maskfile.write(b'#CHIP BADPOINT treatment options: IGNORE,REPLACE,AVERAGE\r\n')
                maskfile.write(b'#CHIP BADPOINT x1x1 y1x1 treatment r1x1x1 r1y1x1 r2x1x1 r2y1x1\r\n')
                maskfile.write(b'#CHIP BADPOINT 630 422 REPLACE 632 422 0 0\r\n')
                maskfile.write(b'#CHIP BADRECTANGLE xl xr yb yt\r\n')
                for r in rectangles:
                    if r.area == 1:
                        maskfile.write(f"CHIP BADPOINT {r.col} {r.row} IGNORE {r.col} {r.row} {r.col} {r.row}\r\n".encode())
                    else:
                        maskfile.write(f"CHIP BADRECTANGLE {r.col} {r.col+r.width} {r.row} {r.row+r.height}\r\n".encode())            
                maskfile.write(b'#END OF XCALIBUR CHIP CHARACTERISTICS FILE\r\n')
            # Make a backup as the original could be overwritten by Crysalis at import 
            shutil.copyfile(os.path.join(dirname,self.prefix+".set"), os.path.join(dirname,self.prefix+".set.orig"))
        
def main():

    epilog = """return codes: 0 means a success. 1 means the conversion
                contains a failure, 2 means there was an error in the
                arguments"""

    parser = argparse.ArgumentParser(prog="eiger2crysalis",
                                     description=__doc__,
                                     epilog=epilog)
    parser.add_argument("IMAGE", nargs="*",
                        help="File with input images")
    parser.add_argument("-V", "--version", action='version', version=fabio_version,
                        help="output version and exit")
    parser.add_argument("-v", "--verbose", action='store_true', dest="verbose", default=False,
                        help="show information for each conversions")
    parser.add_argument("--debug", action='store_true', dest="debug", default=False,
                        help="show debug information")
    group = parser.add_argument_group("main arguments")
    group.add_argument("-l", "--list", action="store_true", dest="list", default=None,
                       help="show the list of available formats and exit")
    group.add_argument("-o", "--output", default='{dirname}/{prefix}/{prefix}_1_{index}.esperanto', type=str,
                       help="output directory and filename template, default is prefix/prefix_1_{index}.esperanto")
    group.add_argument("-O", "--offset", type=int, default=1,
                       help="index offset, CrysalisPro likes indexes to start at 1, Python starts at 0")
    group.add_argument("-D", "--dummy", type=int, default=-1,
                       help="Set masked values to this dummy value")

    group = parser.add_argument_group("optional behaviour arguments")
#     group.add_argument("-f", "--force", dest="force", action="store_true", default=False,
#                        help="if an existing destination file cannot be" +
#                        " opened, remove it and try again (this option" +
#                        " is ignored when the -n option is also used)")
#     group.add_argument("-n", "--no-clobber", dest="no_clobber", action="store_true", default=False,
#                        help="do not overwrite an existing file (this option" +
#                        " is ignored when the -i option is also used)")
#     group.add_argument("--remove-destination", dest="remove_destination", action="store_true", default=False,
#                        help="remove each existing destination file before" +
#                        " attempting to open it (contrast with --force)")
#     group.add_argument("-u", "--update", dest="update", action="store_true", default=False,
#                        help="copy only when the SOURCE file is newer" +
#                        " than the destination file or when the" +
#                        " destination file is missing")
#     group.add_argument("-i", "--interactive", dest="interactive", action="store_true", default=False,
#                        help="prompt before overwrite (overrides a previous -n" +
#                        " option)")
    group.add_argument("--dry-run", dest="dry_run", action="store_true", default=False,
                       help="do everything except modifying the file system")
    group.add_argument("--calc-mask", dest="calc_mask", type=bool, default=True,
                       help="Generate a mask from pixels marked as invalid, set to false to speed-up")

    group = parser.add_argument_group("Experimental setup options")
    group.add_argument("-e", "--energy", type=float, default=None,
                       help="Energy of the incident beam in keV")
    group.add_argument("-w", "--wavelength", type=float, default=None,
                       help="Wavelength of the incident beam in Å")
    group.add_argument("-d", "--distance", type=float, default=None,
                       help="Detector distance in millimeters")
    group.add_argument("-b", "--beam", nargs=2, type=float, default=None,
                       help="Direct beam in pixels x, y")

    group = parser.add_argument_group("Goniometer setup")
#     group.add_argument("--axis", type=str, default=None,
#                        help="Goniometer angle used for scanning: 'omega', 'phi' or 'kappa'")
    group.add_argument("--alpha", type=float, default=50,
                       help="Goniometer angle alpha value in deg. Constant, angle between kappa/omega.")
    group.add_argument("--kappa", type=str, default=0,
                       help="Goniometer angle kappa value in deg or formula f(index).")
#     group.add_argument("--chi", type=str, default=0,
#                        help="Goniometer angle chi value in deg. or formula f(index).")
    group.add_argument("--phi", type=str, default=0,
                       help="Goniometer angle phi value in deg. or formula f(index). Inner-most rotation.")
    group.add_argument("--omega", type=str, default=0,
                       help="Goniometer angle omega value in deg. or formula f(index). Outer-most rotation.")
    group.add_argument("--theta", type=str, default=0,
                       help="Goniometer angle theta value in deg. or formula f(index). Tilt angle of the detector.")

    group = parser.add_argument_group("Image preprocessing (Important: applied in this order!)")
    group.add_argument("--rotation", type=int, default=180,
                       help="Rotate the initial image by this value in degrees. Must be a multiple of 90°. By default 180 deg (flip_up with origin=lower and flip_lr because the image is seen from the sample).")
    group.add_argument("--transpose", default=False, action="store_true",
                       help="Flip the x/y axis")
    group.add_argument("--flip-ud", dest="flip_ud", default=False, action="store_true",
                       help="Flip the image upside-down")
    group.add_argument("--flip-lr", dest="flip_lr", default=False, action="store_true",
                       help="Flip the image left-right")

    try:
        args = parser.parse_args()

        if args.debug:
            logger.setLevel(logging.DEBUG)

        if args.list:
            print("Supported formats: LimaImage, EigerImage, SparseImage")
            return

        if len(args.IMAGE) == 0:
            raise argparse.ArgumentError(None, "No input file specified.")

        # the upper case IMAGE is used for the --help auto-documentation
        args.images = expand_args(args.IMAGE)
        args.images.sort()
    except argparse.ArgumentError as e:
        logger.error(e.message)
        logger.debug("Backtrace", exc_info=True)
        return EXIT_ARGUMENT_FAILURE
    esperantoimage.EsperantoImage.DUMMY = args.dummy

    converter = Converter(args)
    converter.convert_all()
    converter.treat_mask()
    return converter.finish()


if __name__ == "__main__":
    result = main()
    sys.exit(result)<|MERGE_RESOLUTION|>--- conflicted
+++ resolved
@@ -38,11 +38,7 @@
 __author__ = "Jerome Kieffer"
 __copyright__ = "European Synchrotron Radiation Facility, Grenoble, France"
 __licence__ = "MIT"
-<<<<<<< HEAD
-__date__ = "20/11/2020"
-=======
 __date__ = "01/12/2020"
->>>>>>> a2e6ca4b
 __status__ = "production"
 
 FOOTER = """To import your files as a project:
@@ -229,14 +225,14 @@
         if not self.options.verbose:
             self.progress = ProgressBar("HDF5 --> Esperanto", len(options.images), 30)
         self.succeeded = True
-        all_files = [os.path.abspath(i) for i in self.options.images]
-        prefix =  os.path.commonprefix(all_files)
+        
+        prefix =  os.path.commonprefix([os.path.abspath(i) for i in self.options.images])
         if "{dirname}" in self.options.output: 
             self.dirname = os.path.dirname(prefix)
         else:
             self.dirname = os.path.dirname(os.path.abspath(self.options.output))
         if "{prefix}" in self.options.output:
-            self.prefix = os.path.basename(prefix).split(".")[0].split("_")[0]
+            self.prefix = os.path.basename(prefix)
         else:
             self.prefix = os.path.basename(os.path.abspath(self.options.output)).split("{")[0]
         self.headers = None
@@ -416,14 +412,9 @@
             headers["ddistanceinmm"] = self.options.distance
         if self.options.beam:
             x, y = self.options.beam
-        elif headers.get("dxorigininpix") and headers.get("dyorigininpix"):
-            x = headers["dxorigininpix"]
-            y = headers["dyorigininpix"]
-        else:
-            y = x = 1024
-        x, y = self.new_beam_center(x, y, shape)
-        headers["dxorigininpix"] = x
-        headers["dyorigininpix"] = y
+            x, y = self.new_beam_center(x, y, shape)
+            headers["dxorigininpix"] = x
+            headers["dyorigininpix"] = y
         if self.options.alpha:
             headers["dalphaindeg"] = self.options.alpha
         if self.options.kappa is not None:
@@ -451,6 +442,7 @@
                 # Handle the string
                 value = numexpr.NumExpr(self.options.omega)
             headers["dom_s"] = headers["dom_e"] = value
+
         return headers
 
     def convert_one(self, input_filename, start_at=0):
@@ -483,14 +475,14 @@
             logger.error("Loading input file '%s' failed cause: \"%s\". Conversion skipped.", input_filename, e.message)
             logger.debug("Backtrace", exc_info=True)
             return -1
-        
+
         for i, frame in enumerate(source):
             idx = i + start_at
-            self.progress.update(idx + 0.5, input_filename+"#"+str(idx))
+            self.progress.update(idx + 0.5, input_filename+" - "+str(idx))
             input_data = frame.data
-            numpy.logical_or(self.mask, input_data == numpy.iinfo(frame.data.dtype), out=self.mask)
+            numpy.maximum(self.mask, input_data, out=self.mask)
             input_data = input_data.astype(numpy.int32)
-            input_data[self.mask] = self.options.dummy
+            input_data[input_data == numpy.iinfo(frame.data.dtype).max] = self.options.dummy
             converted = esperantoimage.EsperantoImage(data=input_data)  # This changes the shape
             converted.data = self.geometry_transform(converted.data) 
             for k, v in self.headers.items():
@@ -526,6 +518,7 @@
         except ImportError:
             print("A recent version of pyFAI is needed to export the mask in a format compatible wit CrysalisPro")
         else:
+            mask = self.mask == numpy.iinfo(self.mask.dtype).max
             esperantoimage.EsperantoImage.DUMMY=1
             new_mask = self.geometry_transform(esperantoimage.EsperantoImage(data=self.mask).data)
             esperantoimage.EsperantoImage.DUMMY=-1
@@ -584,7 +577,7 @@
     group.add_argument("-l", "--list", action="store_true", dest="list", default=None,
                        help="show the list of available formats and exit")
     group.add_argument("-o", "--output", default='{dirname}/{prefix}/{prefix}_1_{index}.esperanto', type=str,
-                       help="output directory and filename template, default is prefix/prefix_1_{index}.esperanto")
+                       help="output directory and filename template")
     group.add_argument("-O", "--offset", type=int, default=1,
                        help="index offset, CrysalisPro likes indexes to start at 1, Python starts at 0")
     group.add_argument("-D", "--dummy", type=int, default=-1,
