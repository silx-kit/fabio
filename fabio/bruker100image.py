# coding: utf-8
#
#    Project: X-ray image reader
#             https://github.com/silx-kit/fabio
#
#
#    Copyright (C) European Synchrotron Radiation Facility, Grenoble, France
#
#    Principal author:       Jérôme Kieffer (Jerome.Kieffer@ESRF.eu)
#
#  Permission is hereby granted, free of charge, to any person
#  obtaining a copy of this software and associated documentation files
#  (the "Software"), to deal in the Software without restriction,
#  including without limitation the rights to use, copy, modify, merge,
#  publish, distribute, sublicense, and/or sell copies of the Software,
#  and to permit persons to whom the Software is furnished to do so,
#  subject to the following conditions:
#
#  The above copyright notice and this permission notice shall be
#  included in all copies or substantial portions of the Software.
#
#  THE SOFTWARE IS PROVIDED "AS IS", WITHOUT WARRANTY OF ANY KIND,
#  EXPRESS OR IMPLIED, INCLUDING BUT NOT LIMITED TO THE WARRANTIES
#  OF MERCHANTABILITY, FITNESS FOR A PARTICULAR PURPOSE AND
#  NONINFRINGEMENT. IN NO EVENT SHALL THE AUTHORS OR COPYRIGHT
#  HOLDERS BE LIABLE FOR ANY CLAIM, DAMAGES OR OTHER LIABILITY,
#  WHETHER IN AN ACTION OF CONTRACT, TORT OR OTHERWISE, ARISING
#  FROM, OUT OF OR IN CONNECTION WITH THE SOFTWARE OR THE USE OR
#  OTHER DEALINGS IN THE SOFTWARE.


"""Authors: Henning O. Sorensen & Erik Knudsen
         Center for Fundamental Research: Metal Structures in Four Dimensions
         Risoe National Laboratory
         Frederiksborgvej 399
         DK-4000 Roskilde
         email:erik.knudsen@risoe.dk


         Jérôme Kieffer, ESRF, Grenoble, France
         Sigmund Neher, GWDG, Göttingen, Germany

"""

# get ready for python3
from __future__ import absolute_import, print_function, with_statement, division
__authors__ = ["Henning O. Sorensen", "Erik Knudsen", "Jon Wright",
               "Jérôme Kieffer", "Sigmund Neher"]
__status__ = "production"
__copyright__ = "2007-2009 Risoe National Laboratory; 2015-2016 ESRF, 2016 GWDG"
__licence__ = "MIT"

import numpy
import logging
import os
from math import ceil

logger = logging.getLogger(__name__)

from .brukerimage import BrukerImage
from .readbytestream import readbytestream
from .fabioutils import pad, StringTypes


class Bruker100Image(BrukerImage):

    DESCRIPTION = "SFRM File format used by Bruker detectors (version 100)"

    DEFAULT_EXTENSIONS = ["sfrm"]

    bpp_to_numpy = {1: numpy.uint8,
                    2: numpy.uint16,
                    4: numpy.int32}
    version = 100

    def __init__(self, data=None, header=None):
        BrukerImage.__init__(self, data, header)
        self.nover_one = self.nover_two = 0

    def _readheader(self, infile):
        """
        The bruker format uses 80 char lines in key : value format
        In the first 512*5 bytes of the header there should be a
        HDRBLKS key, whose value denotes how many 512 byte blocks
        are in the total header. The header is always n*5*512 bytes,
        otherwise it wont contain whole key: value pairs
        """
        line = 80
        blocksize = 512
        nhdrblks = 5  # by default we always read 5 blocks of 512
        self.__headerstring = infile.read(blocksize * nhdrblks).decode("ASCII")
        self.header = self.check_header()
        for i in range(0, nhdrblks * blocksize, line):
            if self.__headerstring[i: i + line].find(":") > 0:
                key, val = self.__headerstring[i: i + line].split(":", 1)
                key = key.strip()  # remove the whitespace (why?)
                val = val.strip()
                if key in self.header:
                    # append lines if key already there
                    self.header[key] = self.header[key] + os.linesep + val
                else:
                    self.header[key] = val
        # we must have read this in the first 5*512 bytes.
        nhdrblks = int(self.header['HDRBLKS'])
        self.header['HDRBLKS'] = nhdrblks
        # Now read in the rest of the header blocks, appending
        self.__headerstring += infile.read(blocksize * (nhdrblks - 5)).decode("ASCII")
        for i in range(5 * blocksize, nhdrblks * blocksize, line):
            if self.__headerstring[i: i + line].find(":") > 0:  # as for first 512 bytes of header
                key, val = self.__headerstring[i: i + line].split(":", 1)
                key = key.strip()
                val = val.strip()
                if key in self.header:
                    self.header[key] = self.header[key] + os.linesep + val
                else:
                    self.header[key] = val
        # set the image dimensions
        shape = int(self.header['NROWS'].split()[0]), int(self.header['NCOLS'].split()[0])
        self._shape = shape
        self.version = int(self.header.get('VERSION', "100"))

    def read(self, fname, frame=None):
        """Read the data.

        Data is stored in three blocks:

        - data (uint8)
        - overflow (uint32)
        - underflow (int32).

        The blocks are zero padded to a multiple of 16 bits.
        """
        with self._open(fname, "rb") as infile:
            self._readheader(infile)
            rows, cols = self.shape
            npixelb = int(self.header['NPIXELB'][0])
            # you had to read the Bruker docs to know this!

            # We are now at the start of the image - assuming bruker._readheader worked
            # Get image block size from NPIXELB.
            # The total size is nbytes * nrows * ncolumns.
            self.data = readbytestream(infile, infile.tell(), rows, cols, npixelb,
                                       datatype="int", signed='n', swap='n')

            # now process the overflows
            noverfl_values = [int(f) for f in self.header['NOVERFL'].split()]

            for k, nov in enumerate(noverfl_values):
                if nov <= 0:
                    continue
                bpp = 1 << k
                datatype = self.bpp_to_numpy[bpp]
                # pad nov*bpp to a multiple of 16 bytes
                nbytes = (nov * bpp + 15) & ~(15)

                # Multiple of 16 just above
                data_str = infile.read(nbytes)
                # ar without zeros
                ar = numpy.frombuffer(data_str[:nov * bpp], datatype)
<<<<<<< HEAD
=======
                if k == 0:
                    # read the set of "underflow pixels" - these will be completely disregarded for now
                    self.ar_underflows = ar
                    continue

>>>>>>> 09e86003
                # insert the the overflow pixels in the image array:
                lim = (1 << (8 * k)) - 1

                # upgrade data type
                self.data = self.data.astype(datatype)

                # generate an array comprising of the indices into data.ravel()
                # where its value equals lim.
                flat = self.data.ravel()
                mask = numpy.where(flat >= lim)[0]
                # now put values from ar into those indices
                if k != 0:
                    flat.put(mask, ar)
                logger.debug("%s bytes read + %d bytes padding" % (nov * bpp, nbytes - nov * bpp))

        # replace zeros with values from underflow block
        if noverfl_values[0] > 0:
            flat = self.data.ravel()
            self.mask_undeflows = numpy.where(flat == 0)[0]
            self.mask_no_undeflows = numpy.where(self.data != 0)
            flat.put(self.mask_undeflows, self.ar_underflows)

        # add baseline
        if noverfl_values[0] != -1:
            baseline = int(self.header["NEXP"].split()[2])
            self.data[self.mask_no_undeflows] += baseline

        self.resetvals()
        return self

    def gen_header(self):
        """
        Generate headers (with some magic and guesses)
        format is Bruker100
        """
        headers = []
        for key in self.HEADERS_KEYS:
            if key in self.header:
                value = self.header[key]
                if key == "CFR":
                    line = key.ljust(4) + ":"
                else:
                    line = key.ljust(7) + ":"
                if type(value) in StringTypes:
                    if key == 'NOVERFL':
                        line += str(str(self.nunderFlows).ljust(24, ' ') + str(self.nover_one).ljust(24) + str(self.nover_two))
                    elif key == "DETTYPE":
                        line += str(value)
                    elif key == "CFR":
                        line += str(value)
                    elif os.linesep in value:
                        lines = value.split(os.linesep)
                        for i in lines[:-1]:
                            headers.append((line + str(i)).ljust(80, " "))
                            line = key.ljust(7) + ":"
                        line += str(lines[-1])
                    elif len(value) < 72:
                        line += str(value)
                    else:
                        for i in range(len(value) // 72):
                            headers.append((line + str(value[72 * i:72 * (i + 1)])))
                            line = key.ljust(7) + ":"
                        line += value[72 * (i + 1):]
                elif "__len__" in dir(value):
                    f = "\%.%is" % 72 // len(value) - 1
                    line += " ".join([f % i for i in value])
                else:
                    line += str(value)
                headers.append(line.ljust(80, " "))
        header = "".join(headers)
        if len(header) > 512 * self.header["HDRBLKS"]:
            tmp = ceil(len(header) / 512.0)
            self.header["HDRBLKS"] = int(ceil(tmp / 5.0) * 5.0)
            for i in range(len(headers)):
                if headers[i].startswith("HDRBLKS"):
                    headers[i] = ("HDRBLKS:%s" % self.header["HDRBLKS"]).ljust(80, " ")
        else:
            self.header["HDRBLKS"] = 15
        res = pad("".join(headers), self.SPACER + "." * 78, 512 * int(self.header["HDRBLKS"]))
        return res

    def gen_overflow(self):
        """
        Generate an overflow table, including the underflow, marked as 65535 .
        """
        bpp = 2
        limit = 255
        # noverf = int(self.header['NOVERFL'].split()[1])
        noverf = self.noverf
        read_bytes = (noverf * bpp + 15) & ~(15)  # since data b
        dif2usedbyts = read_bytes - (noverf * bpp)
        pad_zeros = numpy.zeros(dif2usedbyts / bpp).astype(self.bpp_to_numpy[bpp])
        flat = self.data.ravel()  # flat memory view
        flow_pos = numpy.logical_or(flat >= limit, flat < 0)
        # flow_pos_indexes = numpy.where(flow_pos)[0]
        flow_vals = (flat[flow_pos])

        flow_vals[flow_vals < 0] = 65535  # limit#flow_vals[flow_vals<0]
        flow_vals_paded = numpy.hstack((flow_vals, pad_zeros)).astype(self.bpp_to_numpy[bpp])
        return flow_vals_paded  # pad(overflow, ".", 512)

    def gen_underflow100(self):
        """
        Generate an underflow table
        """
        bpp = 4
        noverf = int(self.header['NOVERFL'].split()[2])
        # nunderf = self.nunderf
        read_bytes = (noverf * bpp + 15) & ~(15)
        dif2usedbyts = read_bytes - (noverf * bpp)
        pad_zeros = numpy.zeros(dif2usedbyts / bpp).astype(self.bpp_to_numpy[bpp])
        flat = self.data.ravel()  # flat memory view
        underflow_pos = numpy.where(flat < 0)[0]
        underflow_val = flat[underflow_pos]
        underflow_val = underflow_val.astype(self.bpp_to_numpy[bpp])
        nderflow_val_paded = numpy.hstack((underflow_val, pad_zeros))
        return nderflow_val_paded

    def write(self, fname):
        """
        Write a bruker image

        """
        if numpy.issubdtype(self.data.dtype, float):
            if "LINEAR" in self.header:
                try:
                    slope, offset = self.header["LINEAR"].split(None, 1)
                    slope = float(slope)
                    offset = float(offset)
                except Exception:
                    logger.warning("Error in converting to float data with linear parameter: %s" % self.header["LINEAR"])
                    slope, offset = 1.0, 0.0

            else:
                offset = self.data.min()
                max_data = self.data.max()
                max_range = 2 ** 24 - 1  # similar to the mantissa of a float32
                if max_data > offset:
                    slope = (max_data - offset) / float(max_range)
                else:
                    slope = 1.0
            tmp_data = numpy.round(((self.data - offset) / slope)).astype(numpy.uint32)
            self.header["LINEAR"] = "%s %s" % (slope, offset)
        else:
            if int(self.header["NOVERFL"].split()[0]) > 0:
                baseline = int(self.header["NEXP"].split()[2])
                self.data[self.mask_no_undeflows] -= baseline

            tmp_data = self.data

        minusMask = numpy.where(tmp_data < 0)
        bpp = self.calc_bpp(tmp_data)
        # self.basic_translate(fname)
        limit = 2 ** (8 * bpp) - 1
        data = tmp_data.astype(self.bpp_to_numpy[bpp])
        reset = numpy.where(tmp_data >= limit)
        self.nunderFlows = int(self.header["NOVERFL"].split()[0])
        self.nover_one = len(reset[0]) + len(minusMask[0])
        self.nover_two = len(minusMask[0])
        data[reset] = limit
        data[minusMask] = limit
        if not numpy.little_endian and bpp > 1:
            # Bruker enforces little endian
            data.byteswap(True)
        with self._open(fname, "wb") as bruker:
            bruker.write(self.gen_header().encode("ASCII"))
            bruker.write(data.tostring())
            overflows_one_byte = self.overflows_one_byte()
            overflows_two_byte = self.overflows_two_byte()
            if int(self.header["NOVERFL"].split()[0]) > 0:
                underflows = self.underflows()
                bruker.write(underflows.tostring())
            bruker.write(overflows_one_byte.tostring())
            bruker.write(overflows_two_byte.tostring())

    def underflows(self):
            """
            Generate underflow table
            """
            bpp = 1
            # limit = 255
            nunderFlows = self.nunderFlows
            # temp_data = self.data
            read_bytes = (nunderFlows * bpp + 15) & ~(15)  # multiple of 16
            dif2usedbyts = read_bytes - (nunderFlows * bpp)
            pad_zeros = numpy.zeros(dif2usedbyts / bpp).astype(self.bpp_to_numpy[bpp])
            # flat = self.data.ravel()  # flat memory view
            # flow_pos_indexes = self.mask_undeflows
            flow_vals = (self.ar_underflows)
            # flow_vals[flow_vals<0] = 65535#limit#flow_vals[flow_vals<0]
            flow_vals_paded = numpy.hstack((flow_vals, pad_zeros)).astype(self.bpp_to_numpy[bpp])

            return flow_vals_paded  # pad(overflow, ".", 512)

    def overflows_one_byte(self):
            """
            Generate one-byte overflow table
            """
            bpp = 2
            limit = 255
            nover_one = self.nover_one
            # temp_data = self.data
            read_bytes = (nover_one * bpp + 15) & ~(15)  # multiple of 16
            dif2usedbyts = read_bytes - (nover_one * bpp)
            pad_zeros = numpy.zeros(dif2usedbyts // bpp, dtype=self.bpp_to_numpy[bpp])
            flat = self.data.ravel()  # flat memory view
            flow_pos = (flat >= limit) + (flat < 0)
            # flow_pos_indexes = numpy.where(flow_pos == True)[0]
            flow_vals = (flat[flow_pos])
            flow_vals[flow_vals < 0] = 65535  # limit#flow_vals[flow_vals<0]
            # print("flow_vals",flow_vals)
            flow_vals_paded = numpy.hstack((flow_vals, pad_zeros)).astype(self.bpp_to_numpy[bpp])
            return flow_vals_paded  # pad(overflow, ".", 512)

    def overflows_two_byte(self):
        """
        Generate two byte overflow table
        """

        bpp = 4
        noverf = int(self.header['NOVERFL'].split()[2])
        # nover_two = self.nover_two
        read_bytes = (noverf * bpp + 15) & ~(15)  # multiple of 16
        dif2usedbyts = read_bytes - (noverf * bpp)
        pad_zeros = numpy.zeros(dif2usedbyts // bpp, dtype=self.bpp_to_numpy[bpp])
        flat = self.data.ravel()  # flat memory view

        underflow_pos = numpy.where(flat < 0)[0]
        underflow_val = flat[underflow_pos]  # [::-1]
        # underflow_val[underflow_val 0] = 65535#limit#flow_vals[flow_vals<0]

        underflow_val = underflow_val.astype(self.bpp_to_numpy[bpp])
        nderflow_val_paded = numpy.hstack((underflow_val, pad_zeros))

        return nderflow_val_paded  # pad(overflow, ".", 512)


bruker100image = Bruker100Image<|MERGE_RESOLUTION|>--- conflicted
+++ resolved
@@ -157,14 +157,11 @@
                 data_str = infile.read(nbytes)
                 # ar without zeros
                 ar = numpy.frombuffer(data_str[:nov * bpp], datatype)
-<<<<<<< HEAD
-=======
                 if k == 0:
                     # read the set of "underflow pixels" - these will be completely disregarded for now
                     self.ar_underflows = ar
                     continue
 
->>>>>>> 09e86003
                 # insert the the overflow pixels in the image array:
                 lim = (1 << (8 * k)) - 1
 
