# coding: utf-8
#
#    Project: X-ray image reader
#             https://github.com/silx-kit/fabio
#
#
#    Copyright (C) European Synchrotron Radiation Facility, Grenoble, France
#
#    Principal author:       Jérôme Kieffer (Jerome.Kieffer@ESRF.eu)
#
#  Permission is hereby granted, free of charge, to any person
#  obtaining a copy of this software and associated documentation files
#  (the "Software"), to deal in the Software without restriction,
#  including without limitation the rights to use, copy, modify, merge,
#  publish, distribute, sublicense, and/or sell copies of the Software,
#  and to permit persons to whom the Software is furnished to do so,
#  subject to the following conditions:
#
#  The above copyright notice and this permission notice shall be
#  included in all copies or substantial portions of the Software.
#
#  THE SOFTWARE IS PROVIDED "AS IS", WITHOUT WARRANTY OF ANY KIND,
#  EXPRESS OR IMPLIED, INCLUDING BUT NOT LIMITED TO THE WARRANTIES
#  OF MERCHANTABILITY, FITNESS FOR A PARTICULAR PURPOSE AND
#  NONINFRINGEMENT. IN NO EVENT SHALL THE AUTHORS OR COPYRIGHT
#  HOLDERS BE LIABLE FOR ANY CLAIM, DAMAGES OR OTHER LIABILITY,
#  WHETHER IN AN ACTION OF CONTRACT, TORT OR OTHERWISE, ARISING
#  FROM, OUT OF OR IN CONNECTION WITH THE SOFTWARE OR THE USE OR
#  OTHER DEALINGS IN THE SOFTWARE.

"""Authors: Henning O. Sorensen & Erik Knudsen
         Center for Fundamental Research: Metal Structures in Four Dimensions
         Risoe National Laboratory
         Frederiksborgvej 399
         DK-4000 Roskilde
         email:erik.knudsen@risoe.dk

Based on: openbruker,readbruker, readbrukerheader functions in the opendata
         module of ImageD11 written by Jon Wright, ESRF, Grenoble, France

Writer by Jérôme Kieffer, ESRF, Grenoble, France

"""


# get ready for python3 compatibility
from __future__ import absolute_import, print_function, with_statement, division

__authors__ = ["Henning O. Sorensen", "Erik Knudsen", "Jon Wright", "Jérôme Kieffer"]
__date__ = "04/03/2019"
__status__ = "production"
__copyright__ = "2007-2009 Risoe National Laboratory; 2010-2015 ESRF"
__licence__ = "MIT"

import logging
import numpy
from math import ceil
import os
import getpass
import time
logger = logging.getLogger(__name__)
from .fabioimage import FabioImage
from .fabioutils import pad, StringTypes


class BrukerImage(FabioImage):
    """
    Read and eventually write ID11 bruker (eg smart6500) images

    TODO: int32 -> float32 conversion according to the "linear" keyword.
    This is done and works but we need to check with other program that we
    are appliing the right formula and not the reciprocal one.

    """

    DESCRIPTION = "File format used by Bruker detectors (version 86)"

    # There is no extension. It is used as frame counter
    DEFAULT_EXTENSIONS = []

    bpp_to_numpy = {1: numpy.uint8,
                    2: numpy.uint16,
                    4: numpy.uint32}

    # needed if you feel like writing - see ImageD11/scripts/edf2bruker.py
    SPACER = "\x1a\x04"  # this is CTRL-Z CTRL-D
    HEADERS_KEYS = ["FORMAT",  # Frame format. Always “86” or "100" for Bruker-format frames.
                    "VERSION",  # Header version #, such as: 1 to 17 (6 is obsolete).
                    "HDRBLKS",  # Header size in 512-byte blocks, such as 10 or 15. Determines where the image block begins.
                    "TYPE",  # String indicating kind of data in the frame. Used to determine if a spatial correction table was applied to the frame imag
                    "SITE",  # Site name
                    "MODEL",  # Diffractometer model
                    "USER",  # Username
                    "SAMPLE",  # Sample ID,
                    "SETNAME",  # Basic data set name
                    "RUN",  # Run number within the data set, usually starts at 0, but 1 for APEX2.
                    "SAMPNUM",  # Specimen number within the data set
                    "TITLE",  # User comments (8 lines)
                    "NCOUNTS",  # Total frame counts
                    "NOVERFL",  # Number of overflows when compression frame.
                    "MINIMUM",  # Minimum counts in a pixel (uncompressed value)
                    "MAXIMUM",  # Maximum counts in a pixel (uncompressed value)
                    "NONTIME",  # Number of on-time events
                    "NLATE",  # Number of late events. Always zero for many detectors.
                    "FILENAM",  # (Original) frame filename
                    "CREATED",  # Date and time of creation
                    "CUMULAT",  # Accumulated frame exposure time in seconds
                    "ELAPSDR",  # Requested time for last exposure in seconds
                    "ELAPSDA",  # Actual time for last exposure in seconds.
                    "OSCILLA",  # Nonzero if acquired by oscillation
                    "NSTEPS",  # steps or oscillations in this frame
                    "RANGE",  # Scan range in decimal degrees (unsigned)
                    "START",  # Starting scan angle value, decimal degrees
                    "INCREME",  # Scan angle increment between frames (signed)
                    "NUMBER",  # Sequence number of this frame in series, usually starts at 0, but 1 for APEX2
                    "NFRAMES",  # Total number of frames in the series
                    "ANGLES",  # Diffractometer angles in Eulerian space ( 2T, OM, PH, CH).
                    "NOVER64",  # Number of pixels > 64K (actually LinearThreshold value)
                    "NPIXELB",  # Number of bytes/pixel, such as 1, 2, or 4.
                    "NROWS",  # Number of rasters in frame, such as 512, 1024, 2048, or 4096
                    "NCOLS",  # Number of pixels/raster, such as 512, 1024, 2048 or 4096
                    "WORDORD",  # Order of bytes in word (0=LSB first)
                    "LONGORD",  # Order of words in a longword (0=LSW first)
                    "TARGET",  # X-ray target material: Cu, Mo, Ag, Fe, Cr, Co, Ni, W, Mn, or other.
                    "SOURCEK",  # X-ray source voltage in kV
                    "SOURCEM",  # X-ray source current in mA
                    "FILTER",  # Filter/monochromator setting: Such as: Parallel, graphite, Ni Filter, C Filter, Zr Filter,Cross coupled Goebel Mirrors ...
                    "CELL",  # Unit cell A,B,C,ALPHA,BETA,GAMMA
                    "MATRIX",  # 9R Orientation matrix (P3 conventions)
                    "LOWTEMP",  # Low temp flag.
                    "TEMP",  # set temperature
                    "HITEMP",  # Acquired at high temperature
                    "ZOOM",  # Zoom: Xc, Yc, Mag used for HI-STAR detectors: 0.5 0.5 1.0
                    "CENTER",  # X, Y of direct beam at 2-theta = 0. These are raw center for raw frames and unwarped center for unwarped frames.
                    "DISTANC",  # Sample-detector distance, cm (see CmToGrid value) Adds: Sample-detector grid/phosphor distance, cm
                    "TRAILER",  # Byte pointer to trailer info
                    "COMPRES",  # Compression scheme ID, if any. Such as: NONE, LINEAR (Linear scale, offset for pixel values, typically 1.0, 0.0).
                    "LINEAR",  # Linear scale (1.0 0.0 for no change; 0.1 0 for divided by 10...)
                    "PHD",  # Discriminator: Pulse height settings. X100 and X1000 only. Stores CCD phosphor efficiency (first field).
                    "PREAMP",  # Preamp gain setting. X100 and X1000 only. SMART: Stores Roper CCD gain table index value.
                    "CORRECT",  # Flood table correction filename, UNKNOWN or LINEAR.
                    "WARPFIL",  # Brass plate correction filename, UNKNOWN or LINEAR. Note: A filename here does NOT mean that spatial correction was performed. See TYPE and string “UNWARP” to determine that.
                    "WAVELEN",  # Wavelengths (average, a1, a2)
                    "MAXXY",  # X,Y pixel # of maximum counts (from lower corner of 0,0)
                    "AXIS",  # Scan axis ib Eulerian space (1-4 for 2-theta, omega, phi, chi) (0 =none, 2 = default).
                    "ENDING",  # Actual goniometer angles at end of frame in Eulerian space.
                    "DETPAR",  # Detector position corrections (dX,dY,dDist,Pitch,Roll,Yaw)
                    "LUT",  # Recommended display lookup table
                    "DISPLIM",  # Recommended display limits
                    "PROGRAM",  # Name and version of program writing frame, such as:
                    "ROTATE",  # Non zero if acquired by rotation of phi during scan (or oscilate)
                    "BITMASK",  # File name of active pixel mask associated with this frame or $NULL
                    "OCTMASK",  # Octagon mask parameters to use if BITMASK=$null. Min X, Min X+Y, Min Y, Max X-Y, Max X, Max X+Y, Max Y, Max Y-X.
                    "ESDCELL",  # Unit cell parameter standard deviations
                    "DETTYPE",  # Detector or CCD chip type (as displayed on CEU). Default is MULTIWIRE but UNKNOWN is advised, can contain PIXPERCM: CMTOGRID:
                    "NEXP",  # Number of exposures: 1=single, 2=correlated sum.32 for most ccds, and 64 for 2K ccds.
                    "CCDPARM",  # CCD parameters: readnoise, e/ADU, e/photon, bias, full scale
                    "BIS",  # Potential full linear scale if rescan and attenuator used.
                    "CHEM",  # Chemical formula in CIFTAB string, such as “?”
                    "MORPH",  # Crystal morphology in CIFTAB string, such as “?”
                    "CCOLOR",  # Crystal color in CIFTAB string, such as “?”
                    "CSIZE",  # Crystal dimensions (3 ea) in CIFTAB string, such as “?”
                    "DNSMET",  # Density measurement method in CIFTAB string, such as “?”
                    "DARK",  # Name of dark current correction or NONE.
                    "AUTORNG",  # Auto-ranging: gain, high-speed time, scale, offset, full linear scale Note: If full linear scale is zero, then CCDPARM full scale is the full linear scale (BIS frames).
                    "ZEROADJ",  # Goniometer zero corrections (refined in least squares)
                    "XTRANS",  # Crystal XYZ translations (refined in least squares)
                    "HKL&XY",  # HKL and pixel XY for reciprocal space scan. GADDS only.
                    "AXES2",  # Diffractometer setting linear axes (4 ea). (X, Y, Z, Aux)
                    "ENDING2",  # Actual goniometer linear axes @ end of frame. (X, Y, Z, Aux)
                    "FILTER2",  # Monochromator 2-theta angle and monochromator roll angle. v15: Adds beam tilt angle and attenuator factor.
                    "LEPTOS",  # String for LEPTOS.
                    "CFR",  # Only in 21CFRPart11 mode, writes the checksum for header and image (2str).]
                    ]
    version = 86

    def __init__(self, data=None, header=None):
        FabioImage.__init__(self, data, header)
        self.__bpp_file = None
        self.__headerstring__ = ""

    def _readheader(self, infile):
        """
        The bruker format uses 80 char lines in key : value format
        In the first 512*5 bytes of the header there should be a
        HDRBLKS key, whose value denotes how many 512 byte blocks
        are in the total header. The header is always n*5*512 bytes,
        otherwise it wont contain whole key: value pairs
        """
        line = 80
        blocksize = 512
        nhdrblks = 5  # by default we always read 5 blocks of 512
        self.__headerstring__ = infile.read(blocksize * nhdrblks).decode("ASCII")
        self.header = self.check_header()
        for i in range(0, nhdrblks * blocksize, line):
            if self.__headerstring__[i: i + line].find(":") > 0:
                key, val = self.__headerstring__[i: i + line].split(":", 1)
                key = key.strip()  # remove the whitespace (why?)
                val = val.strip()
                if key in self.header:
                    # append lines if key already there
                    self.header[key] = self.header[key] + os.linesep + val
                else:
                    self.header[key] = val
        # we must have read this in the first 5*512 bytes.
        nhdrblks = int(self.header.get('HDRBLKS', 5))
        self.header['HDRBLKS'] = nhdrblks
        # Now read in the rest of the header blocks, appending
        self.__headerstring__ += infile.read(blocksize * (nhdrblks - 5)).decode("ASCII")
        for i in range(5 * blocksize, nhdrblks * blocksize, line):
            if self.__headerstring__[i: i + line].find(":") > 0:  # as for first 512 bytes of header
                key, val = self.__headerstring__[i: i + line].split(":", 1)
                key = key.strip()
                val = val.strip()
                if key in self.header:
                    self.header[key] = self.header[key] + os.linesep + val
                else:
                    self.header[key] = val
        # make a (new) header item called "datastart"
        self.header['datastart'] = blocksize * nhdrblks

        # set the image dimensions
        shape = int(self.header['NROWS'].split()[0]), int(self.header['NCOLS'].split()[0])
        self._shape = shape
        self.version = int(self.header.get('VERSION', "86"))

    def read(self, fname, frame=None):
        """
        Read in and unpack the pixels (including overflow table
        """
        with self._open(fname, "rb") as infile:
            try:
                self._readheader(infile)
            except Exception as err:
                raise RuntimeError("Unable to parse Bruker headers: %s" % err)

            rows, cols = self._shape

            try:
                # you had to read the Bruker docs to know this!
                npixelb = int(self.header['NPIXELB'])
            except Exception:
                errmsg = "length " + str(len(self.header['NPIXELB'])) + "\n"
                for byt in self.header['NPIXELB']:
                    errmsg += "char: " + str(byt) + " " + str(ord(byt)) + "\n"
                logger.warning(errmsg)
                raise RuntimeError(errmsg)

<<<<<<< HEAD
            data = numpy.frombuffer(infile.read(rows * cols * npixelb), dtype=self.bpp_to_numpy[npixelb])
=======
            data = numpy.frombuffer(infile.read(rows * cols * npixelb), dtype=self.bpp_to_numpy[npixelb]).copy()
>>>>>>> 09e86003
            if not numpy.little_endian and data.dtype.itemsize > 1:
                data.byteswap(True)

            # handle overflows
            nov = int(self.header['NOVERFL'])
            if nov > 0:  # Read in the overflows
                # need at least int32 sized data I guess - can reach 2^21
                data = data.astype(numpy.uint32)
                # 16 character overflows:
                #      9 characters of intensity
                #      7 character position
                for _ in range(nov):
                    ovfl = infile.read(16)
                    intensity = int(ovfl[0: 9])
                    position = int(ovfl[9: 16])
                    data[position] = intensity
        # infile.close()

        # Handle Float images ...
        if "LINEAR" in self.header:
            try:
                slope, offset = self.header["LINEAR"].split(None, 1)
                slope = float(slope)
                offset = float(offset)
            except Exception:
                logger.warning("Error in converting to float data with linear parameter: %s" % self.header["LINEAR"])
                slope = 1
                offset = 0
            if (slope != 1) or (offset != 0):
                # TODO: check that the formula is OK, not reverted.
                logger.warning("performing correction with slope=%s, offset=%s (LINEAR=%s)" % (slope, offset, self.header["LINEAR"]))
                data = (data * slope + offset).astype(numpy.float32)
        self.data = data.reshape(self._shape)

        self.resetvals()
        return self

    def write(self, fname):
        """
        Write a bruker image

        """
        if numpy.issubdtype(self.data.dtype, float):
            if "LINEAR" in self.header:
                try:
                    slope, offset = self.header["LINEAR"].split(None, 1)
                    slope = float(slope)
                    offset = float(offset)
                except Exception:
                    logger.warning("Error in converting to float data with linear parameter: %s" % self.header["LINEAR"])
                    slope, offset = 1.0, 0.0

            else:
                offset = self.data.min()
                max_data = self.data.max()
                max_range = 2 ** 24 - 1  # similar to the mantissa of a float32
                if max_data > offset:
                    slope = (max_data - offset) / float(max_range)
                else:
                    slope = 1.0
            tmp_data = numpy.round(((self.data - offset) / slope)).astype(numpy.uint32)
            self.header["LINEAR"] = "%s %s" % (slope, offset)

        else:
            tmp_data = self.data

        bpp = self.calc_bpp(tmp_data)
        self.basic_translate(fname)
        limit = 2 ** (8 * bpp) - 1
        data = tmp_data.astype(self.bpp_to_numpy[bpp])
        reset = numpy.where(tmp_data >= limit)
        data[reset] = limit
        if not numpy.little_endian and bpp > 1:
            # Bruker enforces little endian
            data.byteswap(True)
        with self._open(fname, "wb") as bruker:
            bruker.write(self.gen_header().encode("ASCII"))
            bruker.write(data.tostring())
            bruker.write(self.gen_overflow().encode("ASCII"))

    def calc_bpp(self, data=None, max_entry=4096):
        """
        Calculate the number of byte per pixel to get an optimal overflow table.

        :return: byte per pixel
        """
        if data is None:
            data = self.data
        if self.__bpp_file is None:
            for i in [1, 2]:
                overflown = (data >= (2 ** (8 * i) - 1))
                if overflown.sum() < max_entry:
                    self.__bpp_file = i
                    break
            else:
                self.__bpp_file = 4
        return self.__bpp_file

    def gen_header(self):
        """
        Generate headers (with some magic and guesses)
        """
        headers = []
        for key in self.HEADERS_KEYS:
            if key in self.header:
                value = self.header[key]
                line = key.ljust(7) + ":"
                if type(value) in StringTypes:
                    if os.linesep in value:
                        lines = value.split(os.linesep)
                        for i in lines[:-1]:
                            headers.append((line + str(i)).ljust(80, " "))
                            line = key.ljust(7) + ":"
                        line += str(lines[-1])
                    elif len(value) < 72:
                        line += str(value)
                    else:
                        for i in range(len(value) // 72):
                            headers.append((line + str(value[72 * i:72 * (i + 1)])))
                            line = key.ljust(7) + ":"
                        line += value[72 * (i + 1):]
                elif "__len__" in dir(value):
                    f = "%%.%is" % (72 // len(value) - 1)
                    line += " ".join([f % i for i in value])
                else:
                    line += str(value)
                headers.append(line.ljust(80, " "))

        header = "".join(headers)
        if len(header) > 512 * self.header["HDRBLKS"]:
            tmp = ceil(len(header) / 512.0)
            self.header["HDRBLKS"] = int(ceil(tmp / 5.0) * 5.0)
            for i in range(len(headers)):
                if headers[i].startswith("HDRBLKS"):
                    headers[i] = headers.append(("HDRBLKS:%s" % self.header["HDRBLKS"]).ljust(80, " "))
        res = pad("".join(headers), self.SPACER + "." * 78, 512 * int(self.header["HDRBLKS"]))
        return res

    def gen_overflow(self):
        """
        Generate an overflow table
        """
        limit = 2 ** (8 * self.calc_bpp()) - 1
        flat = self.data.ravel()  # flat memory view
        overflow_pos = numpy.where(flat >= limit)[0]  # list of indexes
        overflow_val = flat[overflow_pos]
        overflow = "".join(["%09i%07i" % (val, pos) for pos, val in zip(overflow_pos, overflow_val)])
        return pad(overflow, ".", 512)

    def basic_translate(self, fname=None):
        """
        Does some basic population of the headers so that the writing is possible
        """
        if "FORMAT" not in self.header:
            self.header["FORMAT"] = "86"
        if "HDRBLKS" not in self.header:
            self.header["HDRBLKS"] = 5
        if "TYPE" not in self.header:
            self.header["TYPE"] = "UNWARPED"
        if "USER" not in self.header:
            self.header["USER"] = getpass.getuser()
        if "FILENAM" not in self.header:
            self.header["FILENAM"] = "%s" % fname
        if "CREATED" not in self.header:
            self.header["CREATED"] = time.ctime()
        if "NOVERFL" not in self.header:
            self.header["NOVERFL"] = "0"
#        if not "NPIXELB" in self.header:
        self.header["NPIXELB"] = self.calc_bpp()
        # if not "NROWS" in self.header:
        self.header["NROWS"] = self.data.shape[0]
        # if not "NCOLS" in self.header:
        self.header["NCOLS"] = self.data.shape[1]
        if "WORDORD" not in self.header:
            self.header["WORDORD"] = "0"
        if "LONGORD" not in self.header:
            self.header["LONGORD"] = "0"


brukerimage = BrukerImage<|MERGE_RESOLUTION|>--- conflicted
+++ resolved
@@ -246,11 +246,7 @@
                 logger.warning(errmsg)
                 raise RuntimeError(errmsg)
 
-<<<<<<< HEAD
-            data = numpy.frombuffer(infile.read(rows * cols * npixelb), dtype=self.bpp_to_numpy[npixelb])
-=======
             data = numpy.frombuffer(infile.read(rows * cols * npixelb), dtype=self.bpp_to_numpy[npixelb]).copy()
->>>>>>> 09e86003
             if not numpy.little_endian and data.dtype.itemsize > 1:
                 data.byteswap(True)
 
