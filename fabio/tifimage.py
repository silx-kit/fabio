--- conflicted
+++ resolved
@@ -103,15 +103,10 @@
         Try to read Tiff images header...
         """
         header = numpy.frombuffer(infile.read(64), numpy.uint16)
-<<<<<<< HEAD
-        self.dim1 = int(header[9])
-        self.dim2 = int(header[15])
-=======
         # TODO: this values dim1/dim2 looks to be wrong
         dim1 = int(header[9])
         dim2 = int(header[15])
         self._shape = dim2, dim1
->>>>>>> 09e86003
         # nbits is not a FabioImage attribute...
         self.nbits = int(header[21])  # number of bits
 
