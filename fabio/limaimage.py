# coding: utf-8
#
#    Project: X-ray image reader
#             https://github.com/silx-kit/fabio
#
#    Copyright (C) European Synchrotron Radiation Facility, Grenoble, France
#
#  Permission is hereby granted, free of charge, to any person
#  obtaining a copy of this software and associated documentation files
#  (the "Software"), to deal in the Software without restriction,
#  including without limitation the rights to use, copy, modify, merge,
#  publish, distribute, sublicense, and/or sell copies of the Software,
#  and to permit persons to whom the Software is furnished to do so,
#  subject to the following conditions:
#
#  The above copyright notice and this permission notice shall be
#  included in all copies or substantial portions of the Software.
#
#  THE SOFTWARE IS PROVIDED "AS IS", WITHOUT WARRANTY OF ANY KIND,
#  EXPRESS OR IMPLIED, INCLUDING BUT NOT LIMITED TO THE WARRANTIES
#  OF MERCHANTABILITY, FITNESS FOR A PARTICULAR PURPOSE AND
#  NONINFRINGEMENT. IN NO EVENT SHALL THE AUTHORS OR COPYRIGHT
#  HOLDERS BE LIABLE FOR ANY CLAIM, DAMAGES OR OTHER LIABILITY,
#  WHETHER IN AN ACTION OF CONTRACT, TORT OR OTHERWISE, ARISING
#  FROM, OUT OF OR IN CONNECTION WITH THE SOFTWARE OR THE USE OR
#  OTHER DEALINGS IN THE SOFTWARE.

"""
Basic read support for HDF5 files saved by LImA. 
"""

__authors__ = ["Jérôme Kieffer"]
__contact__ = "jerome.kieffer@esrf.fr"
__license__ = "MIT"
__copyright__ = "ESRF"
<<<<<<< HEAD
__date__ = "27/04/2021"
=======
__date__ = "03/05/2021"
>>>>>>> b123c766

import logging
logger = logging.getLogger(__name__)
import os
import numpy
from .fabioimage import FabioImage
from .fabioutils import NotGoodReader
from . import nexus
try:
    import h5py
except ImportError:
    h5py = None
try:
    import hdf5plugin
except ImportError:
<<<<<<< HEAD
    compression = {"compression":"gzip",
                   "compression_opts":1}
else:
    compression = hdf5plugin.Bitshuffle()
=======
    hdf5plugin = None
>>>>>>> b123c766


class LimaImage(FabioImage):
    """FabIO image class for Images for LIMA detector

    LIMA is the Library for Image Acquisition:
    https://lima1.readthedocs.io/en/latest/
<<<<<<< HEAD
    https://github.com/esrf-bliss/LImA
=======
>>>>>>> b123c766
    """

    DESCRIPTION = "HDF5 file produces by LImA"

    DEFAULT_EXTENSIONS = ["h5", "hdf5"]

    def __init__(self, data=None, header=None):
        """
        Set up initial values
        """
        if not h5py:
            raise RuntimeError("fabio.LimaImage cannot be used without h5py. Please install h5py and restart")

        self.dataset = [data]
        self._data = None
        FabioImage.__init__(self, data, header)
        self.h5 = None

    @property
    def nframes(self):
        """Returns the number of frames contained in this file

        :rtype: int
        """
        return len(self.dataset)

    def get_data(self):
        if self._data is None and len(self.dataset) >= self.currentframe:
            self._data = self.dataset[self.currentframe]
        return self._data

    def set_data(self, data, index=None):
        """Set the data for frame index

        :param data: numpy array
        :param int index: index of the frame (by default: current one)
        :raises IndexError: If the frame number is out of the available range.
        """
        if index is None:
            index = self.currentframe
        if isinstance(self.dataset, list):
            if index == len(self.dataset):
                self.dataset.append(data)
            elif index > len(self.dataset):
            # pad dataset with None ?
                self.dataset += [None] * (1 + index - len(self.dataset))
                self.dataset[index] = data
            else:
                self.dataset[index] = data
        if index == self.currentframe:
            self._data = data

    data = property(get_data, set_data)

    def __repr__(self):
        if self.h5 is not None:
            return "LImA-HDF5 dataset with %i frames from %s" % (self.nframes, self.h5.filename)
        else:
            return "%s object at %s" % (self.__class__.__name__, hex(id(self)))

    def _readheader(self, infile):
        """
        Read and decode the header of an image:

        :param infile: Opened python file (can be stringIO or bzipped file)
        """
        # list of header key to keep the order (when writing)
        self.header = self.check_header()
        with h5py.File(infile, mode="r") as h5:
            entry_name = h5.attrs.get("default")
            if entry_name is None:
                raise NotGoodReader("HDF5 file does not contain any default entry.")
            if entry_name in h5:
                entry = h5[entry_name]
            else:
                raise NotGoodReader("HDF5's default entry does not exist.")
            if "default" in entry.attrs:
                nxdata = entry.attrs["default"]
                self.header["detector"] = nxdata.split("/")[-2]
            else:
                self.header["detector"] = "detector"

    def read(self, fname, frame=None):
        """
        Try to read image

        :param fname: name of the file
        :param frame: number of the frame
        """

        self.resetvals()
        with self._open(fname) as infile:
            self._readheader(infile)
            # read the image data and declare it

        self.dataset = None
        # read the image data
        self.h5 = h5py.File(fname, mode="r")
        entry_name = self.h5.attrs.get("default")
        if entry_name is None:
            raise NotGoodReader("HDF5 file does not contain any default entry.")
        if entry_name in self.h5:
            entry = self.h5[entry_name]
        else:
            raise NotGoodReader("HDF5's default entry does not exist.")
        if "measurement" in entry:
            measurement = entry["measurement"]
        else:
            raise NotGoodReader("HDF5's default entry has no measurement group.")
        if "data" in measurement:
            ds = measurement["data"]
        else:
            raise NotGoodReader("HDF5's measurement group has no dataset.")
        self.dataset = ds
        self._nframes = ds.shape[0]

        if frame is not None:
            return self.getframe(int(frame))
        else:
            self.currentframe = 0
            self.data = self.dataset[self.currentframe]
            self._shape = None
            return self

    def getframe(self, num):
        """ returns the frame numbered 'num' in the stack if applicable"""
        if self.nframes > 1:
            new_img = None
            if (num >= 0) and num < self.nframes:
                data = self.dataset[num]
                new_img = self.__class__(data=data, header=self.header)
                new_img.dataset = self.dataset
                new_img.h5 = self.h5
                new_img._nframes = self.nframes
                new_img.currentframe = num
            else:
                raise IOError("getframe %s out of range [%s %s[" % (num, 0, self.nframes))
        else:
            new_img = FabioImage.getframe(self, num)
        return new_img

    def previous(self):
        """ returns the previous frame in the series as a fabioimage """
        return self.getframe(self.currentframe - 1)

    def next(self):
        """ returns the next frame in the series as a fabioimage """
        return self.getframe(self.currentframe + 1)

    def close(self):
        if self.h5 is not None:
            self.h5.close()
            self.dataset = None

    def write(self, filename):
        """Write a file that looks like one saved by LIMA."""
        start_time = nexus.get_isotime()
        abs_name = os.path.abspath(filename)
        if os.path.exists(abs_name):
            mode = "a"
        else:
            mode = "w"
<<<<<<< HEAD
=======
        if hdf5plugin is None:
            compression = {"compression":"gzip",
                   "compression_opts":1}
        else:
            logger.warning("hdf5plugin is needed for bitshuffle-LZ4 compression, falling back on gzip (slower)")
            compression = hdf5plugin.Bitshuffle()

>>>>>>> b123c766
        with nexus.Nexus(abs_name, mode=mode, creator="LIMA-1.9.7") as nxs:
            entry = nxs.new_entry(entry="entry",
                                  program_name=None,
                                  title="Lima 2D detector acquisition",
                                  force_time=start_time,
                                  force_name=False)
            measurement_grp = nxs.new_class(entry, "measurement", class_type="NXcollection")
            instrument_grp = nxs.new_class(entry, "instrument", class_type="NXinstrument")
            detector_grp = nxs.new_class(instrument_grp, self.header.get("detector", "detector"), class_type="NXdetector")
            acq_grp = nxs.new_class(detector_grp, "acquisition", class_type="NXcollection")
            info_grp = nxs.new_class(detector_grp, "detector_information", class_type="NXcollection")
            info_grp["image_lima_type"] = f"Bpp{8*numpy.dtype(self.dtype).itemsize}"
            max_grp = nxs.new_class(info_grp, "max_image_size", class_type="NXcollection")
            max_grp["xsize"] = numpy.int32(self.shape[-1])
            max_grp["ysize"] = numpy.int32(self.shape[-2])

            header_grp = nxs.new_class(detector_grp, "header", class_type="NXcollection")
            header_grp["acq_nb_frames"] = str(self.nframes)
            header_grp["image_bin"] = "<1x1>"
            header_grp["image_flip"] = "<flip x : False,flip y : False>"
            header_grp["image_roi"] = f"<0,0>-<{self.shape[-2]}x{self.shape[-1]}>"
            header_grp["image_rotation"] = "Rotation_0"
            op_grp = nxs.new_class(detector_grp, "image_operation", class_type="NXcollection")
            op_grp["rotation"] = "Rotation_0"
            bin_grp = nxs.new_class(op_grp, "binning", class_type="NXcollection")
            bin_grp["x"] = numpy.int32(1)
            bin_grp["y"] = numpy.int32(1)
            dim_grp = nxs.new_class(op_grp, "dimension", class_type="NXcollection")
            dim_grp["xsize"] = numpy.int32(self.shape[-1])
            dim_grp["ysize"] = numpy.int32(self.shape[-2])
            flp_grp = nxs.new_class(op_grp, "flipping", class_type="NXcollection")
            flp_grp["x"] = numpy.uint8(0)
            flp_grp["y"] = numpy.uint8(0)
            roi_grp = nxs.new_class(op_grp, "region_of_interest", class_type="NXcollection")
            roi_grp["xsize"] = numpy.int32(self.shape[-1])
            roi_grp["ysize"] = numpy.int32(self.shape[-2])
            roi_grp["xstart"] = numpy.int32(0)
            roi_grp["ystart"] = numpy.int32(0)

            plot_grp = nxs.new_class(detector_grp, "plot", class_type="NXdata")

            acq_grp["nb_frames"] = numpy.int32(self.nframes)

            shape = (self.nframes,) + self.shape
            dataset = detector_grp.create_dataset("data", shape=shape, chunks=(1,) + self.shape, dtype=self.dtype, **compression)
            dataset.attrs["interpretation"] = "image"
            plot_grp["data"] = dataset
            plot_grp.attrs["signal"] = "data"
            measurement_grp["data"] = dataset
            for i, frame in enumerate(self.dataset):
                dataset[i] = frame
            entry.attrs["default"] = plot_grp.name


# This is not compatibility with old code:
limaimage = LimaImage<|MERGE_RESOLUTION|>--- conflicted
+++ resolved
@@ -33,11 +33,7 @@
 __contact__ = "jerome.kieffer@esrf.fr"
 __license__ = "MIT"
 __copyright__ = "ESRF"
-<<<<<<< HEAD
-__date__ = "27/04/2021"
-=======
 __date__ = "03/05/2021"
->>>>>>> b123c766
 
 import logging
 logger = logging.getLogger(__name__)
@@ -53,14 +49,6 @@
 try:
     import hdf5plugin
 except ImportError:
-<<<<<<< HEAD
-    compression = {"compression":"gzip",
-                   "compression_opts":1}
-else:
-    compression = hdf5plugin.Bitshuffle()
-=======
-    hdf5plugin = None
->>>>>>> b123c766
 
 
 class LimaImage(FabioImage):
@@ -68,10 +56,7 @@
 
     LIMA is the Library for Image Acquisition:
     https://lima1.readthedocs.io/en/latest/
-<<<<<<< HEAD
     https://github.com/esrf-bliss/LImA
-=======
->>>>>>> b123c766
     """
 
     DESCRIPTION = "HDF5 file produces by LImA"
@@ -234,8 +219,6 @@
             mode = "a"
         else:
             mode = "w"
-<<<<<<< HEAD
-=======
         if hdf5plugin is None:
             compression = {"compression":"gzip",
                    "compression_opts":1}
@@ -243,7 +226,6 @@
             logger.warning("hdf5plugin is needed for bitshuffle-LZ4 compression, falling back on gzip (slower)")
             compression = hdf5plugin.Bitshuffle()
 
->>>>>>> b123c766
         with nexus.Nexus(abs_name, mode=mode, creator="LIMA-1.9.7") as nxs:
             entry = nxs.new_entry(entry="entry",
                                   program_name=None,
