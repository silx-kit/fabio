# coding: utf-8
#
#    Project: X-ray image reader
#             https://github.com/silx-kit/fabio
#
#
#    Copyright (C) European Synchrotron Radiation Facility, Grenoble, France
#
#    Principal author:       Jérôme Kieffer (Jerome.Kieffer@ESRF.eu)
#
#  Permission is hereby granted, free of charge, to any person
#  obtaining a copy of this software and associated documentation files
#  (the "Software"), to deal in the Software without restriction,
#  including without limitation the rights to use, copy, modify, merge,
#  publish, distribute, sublicense, and/or sell copies of the Software,
#  and to permit persons to whom the Software is furnished to do so,
#  subject to the following conditions:
#
#  The above copyright notice and this permission notice shall be
#  included in all copies or substantial portions of the Software.
#
#  THE SOFTWARE IS PROVIDED "AS IS", WITHOUT WARRANTY OF ANY KIND,
#  EXPRESS OR IMPLIED, INCLUDING BUT NOT LIMITED TO THE WARRANTIES
#  OF MERCHANTABILITY, FITNESS FOR A PARTICULAR PURPOSE AND
#  NONINFRINGEMENT. IN NO EVENT SHALL THE AUTHORS OR COPYRIGHT
#  HOLDERS BE LIABLE FOR ANY CLAIM, DAMAGES OR OTHER LIABILITY,
#  WHETHER IN AN ACTION OF CONTRACT, TORT OR OTHERWISE, ARISING
#  FROM, OUT OF OR IN CONNECTION WITH THE SOFTWARE OR THE USE OR
#  OTHER DEALINGS IN THE SOFTWARE.

#
"""General purpose utilities functions for fabio

"""
from __future__ import absolute_import, print_function, with_statement, division

__author__ = "Jérôme Kieffer"
__contact__ = "Jerome.Kieffer@ESRF.eu"
__license__ = "MIT"
__copyright__ = "European Synchrotron Radiation Facility, Grenoble, France"
<<<<<<< HEAD
__date__ = "12/06/2018"
=======
__date__ = "11/06/2018"
>>>>>>> 8d077116
__status__ = "stable"
__docformat__ = 'restructuredtext'

import re
import os
import logging
import sys
import json
logger = logging.getLogger(__name__)

from .third_party.ordereddict import OrderedDict as _OrderedDict
from .third_party import six

try:
    import pathlib
except ImportError:
    try:
        import pathlib2 as pathlib
    except ImportError:
        pathlib = None

if six.PY2:
    bytes_ = str
    FileIO = file
    StringTypes = (str, unicode)
    to_str = str
else:
    bytes_ = bytes
    StringTypes = (str, bytes)
    unicode = str
    from io import FileIO
    to_str = lambda s: str(s, "ASCII")

PathTypes = StringTypes
if pathlib is not None:
    PathTypes += (pathlib.PurePath,)


from .compression import bz2, gzip, COMPRESSORS
import traceback
from math import ceil

if sys.version_info < (3, 3):
    from threading import _Semaphore as _Semaphore
else:
    from threading import Semaphore as _Semaphore

dictAscii = {None: [chr(i) for i in range(32, 127)]}


def deprecated(func):
    """
    used to deprecate a function/method: prints a lot of warning messages to
    enforce the modification of the code
    """
    def wrapper(*arg, **kw):
        """
        decorator that deprecates the use of a function
        """
        if six.PY3:
            func_name = func.__name__
        else:
            func_name = func.func_name
        logger.warning("%s is Deprecated !!! %s" % (func_name, os.linesep.join([""] + traceback.format_stack()[:-1])))
        return func(*arg, **kw)
    return wrapper


def pad(mystr, pattern=" ", size=80):
    """
    Performs the padding of the string to the right size with the right pattern

    :param mystr: input string
    :param pattern: the filling pattern
    :param size: the size of the block
    :return: the padded string to a multiple of size
    """
    size = int(size)
    padded_size = (len(mystr) + size - 1) // size * size
    if len(pattern) == 1:
        return mystr.ljust(padded_size, pattern)
    else:
        return (mystr + pattern * int(ceil(float(padded_size - len(mystr)) / len(pattern))))[:padded_size]


def getnum(name):
    """
    # try to figure out a file number
    # guess it starts at the back
    """
    _stem, num, _post_num = numstem(name)
    try:
        return int(num)
    except ValueError:
        return None


class FilenameObject(object):
    """
    The 'meaning' of a filename ...
    """
    def __init__(self, stem=None,
                 num=None,
                 directory=None,
                 format_=None,
                 extension=None,
                 postnum=None,
                 digits=4,
                 filename=None):
        """
        This class can either be instanciated by a set of parameters like  directory, prefix, num, extension, ...

        :param stem: the stem is a kind of prefix (str)
        :param num: image number in the serie (int)
        :param directory: name of the directory (str)
        :param format_: ??
        :param extension:
        :param postnum:
        :param digits: Number of digits used to print num

        Alternative constructor:

        :param filename: fullpath of an image file to be deconstructed into directory, prefix, num, extension, ...

        """
        self.stem = stem
        self.num = num
        self.format = format_
        self.extension = extension
        self.digits = digits
        self.postnum = postnum
        self.directory = directory
        self.compressed = None
        if filename is not None:
            self.deconstruct_filename(filename)

    def str(self):
        """ Return a string representation """
        fmt = "stem %s, num %s format %s extension %s " + \
              "postnum = %s digits %s dir %s"
        attrs = [self.stem,
                 self.num,
                 self.format,
                 self.extension,
                 self.postnum,
                 self.digits,
                 self.directory]
        return fmt % tuple([str(x) for x in attrs])
    __repr__ = str

    def tostring(self):
        """
        convert yourself to a string
        """
        name = self.stem
        if self.digits is not None and self.num is not None:
            fmt = "%0" + str(self.digits) + "d"
            name += fmt % self.num
        if self.postnum is not None:
            name += self.postnum
        if self.extension is not None:
            name += self.extension
        if self.directory is not None:
            name = os.path.join(self.directory, name)
        return name

    def deconstruct_filename(self, filename):
        """
        Break up a filename to get image type and number
        """
        from . import fabioformats
        direc, name = os.path.split(filename)
        direc = direc or None
        parts = name.split(".")
        compressed = False
        stem = parts[0]
        extn = ""
        postnum = ""
        ndigit = 4
        num = None
        typ = None
        if parts[-1].lower() in ["gz", "bz2"]:
            extn = "." + parts[-1]
            parts = parts[:-1]
            compressed = True
        codec_classes = fabioformats.get_classes_from_extension(parts[-1])
        if len(codec_classes) > 0:
            typ = []
            for codec in codec_classes:
                name = codec.codec_name()
                if name.endswith("image"):
                    name = name[:-5]
                typ.append(name)
            extn = "." + parts[-1] + extn
            try:
                stem, numstring, postnum = numstem(".".join(parts[:-1]))
                num = int(numstring)
                ndigit = len(numstring)
            except Exception as err:
                # There is no number - hence make num be None, not 0
                logger.debug("l242: %s" % err)
                num = None
                stem = "".join(parts[:-1])
        else:
            # Probably two type left
            if len(parts) == 1:
                # Probably GE format stem_numb
                parts2 = parts[0].split("_")
                if parts2[-1].isdigit():
                    num = int(parts2[-1])
                    ndigit = len(parts2[-1])
                    typ = ['GE']
                    stem = "_".join(parts2[:-1]) + "_"
            else:
                try:
                    num = int(parts[-1])
                    ndigit = len(parts[-1])
                    typ = ['bruker']
                    stem = ".".join(parts[:-1]) + "."
                except Exception as err:
                    logger.debug("l262: %s" % err)
                    typ = None
                    extn = "." + parts[-1] + extn
                    numstring = ""
                    try:
                        stem, numstring, postnum = numstem(".".join(parts[:-1]))
                    except Exception as err:
                        logger.debug("l269: %s" % err)
                        raise
                    if numstring.isdigit():
                        num = int(numstring)
                        ndigit = len(numstring)
                #            raise Exception("Cannot decode "+filename)

        self.stem = stem
        self.num = num
        self.directory = direc
        self.format = typ
        self.extension = extn
        self.postnum = postnum
        self.digits = ndigit
        self.compressed = compressed


def numstem(name):
    """ cant see how to do without reversing strings
    Match 1 or more digits going backwards from the end of the string
    """
    reg = re.compile(r"^(.*?)(-?[0-9]{0,9})(\D*)$")
    # reg = re.compile("""(\D*)(\d\d*)(\w*)""")
    try:
        res = reg.match(name).groups()
        # res = reg.match(name[::-1]).groups()
        # return [ r[::-1] for r in res[::-1]]
        if len(res[0]) == len(res[1]) == 0:  # Hack for file without number
            return [res[2], '', '']
        return [r for r in res]
    except AttributeError:  # no digits found
        return [name, "", ""]


# @deprecated
def deconstruct_filename(filename):
    """
    Function for backward compatibility.
    Deprecated
    """
    return FilenameObject(filename=filename)


def construct_filename(filename, frame=None):
    "Try to construct the filename for a given frame"
    fobj = FilenameObject(filename=filename)
    if frame is not None:
        fobj.num = frame
    return fobj.tostring()


def next_filename(name, padding=True):
    """ increment number """
    fobj = FilenameObject(filename=name)
    fobj.num += 1
    if not padding:
        fobj.digits = 0
    return fobj.tostring()


def previous_filename(name, padding=True):
    """ decrement number """
    fobj = FilenameObject(filename=name)
    fobj.num -= 1
    if not padding:
        fobj.digits = 0
    return fobj.tostring()


def jump_filename(name, num, padding=True):
    """ jump to number """
    fobj = FilenameObject(filename=name)
    fobj.num = num
    if not padding:
        fobj.digits = 0
    return fobj.tostring()


def extract_filenumber(name):
    """ extract file number """
    fobj = FilenameObject(filename=name)
    return fobj.num


def isAscii(name, listExcluded=None):
    """
    :param name: string to check
    :param listExcluded: list of char or string excluded.
    :return: True of False whether  name is pure ascii or not
    """
    isascii = None
    try:
        name.encode("ASCII")
    except UnicodeDecodeError:
        isascii = False
    else:
        if listExcluded:
            isascii = not(any(bad in name for bad in listExcluded))
        else:
            isascii = True
    return isascii


def toAscii(name, excluded=None):
    """
    :param name: string to check
    :param excluded: tuple of char or string excluded (not list: they are mutable).
    :return: the name with all non valid char removed
    """
    if excluded not in dictAscii:
        ascii = dictAscii[None][:]
        for i in excluded:
            if i in ascii:
                ascii.remove(i)
            else:
                logger.error("toAscii: %s not in ascii table" % i)
        dictAscii[excluded] = ascii
    else:
        ascii = dictAscii[excluded]
    out = [i for i in str(name) if i in ascii]
    return "".join(out)


def nice_int(s):
    """
    Workaround that int('1.0') raises an exception

    :param s: string to be converted to integer
    """
    try:
        return int(s)
    except ValueError:
        return int(float(s))


class BytesIO(six.BytesIO):
    """
    just an interface providing the name and mode property to a BytesIO

    BugFix for MacOSX mainly
    """
    def __init__(self, data, fname=None, mode="r"):
        six.BytesIO.__init__(self, data)
        if "closed" not in dir(self):
            self.closed = False
        if fname is None:
            self.name = "fabioStream"
        else:
            self.name = fname
        self.mode = mode
        self.lock = _Semaphore()
        self.__size = None

    def getSize(self):
        if self.__size is None:
            logger.debug("Measuring size of %s" % self.name)
            with self.lock:
                pos = self.tell()
                self.seek(0, os.SEEK_END)
                self.__size = self.tell()
                self.seek(pos)
        return self.__size

    def setSize(self, size):
        self.__size = size
    size = property(getSize, setSize)


class File(FileIO):
    """
    wrapper for "file" with locking
    """
    def __init__(self, name, mode="rb", buffering=0, temporary=False):
        """file(name[, mode[, buffering]]) -> file object

        Open a file.  The mode can be 'r', 'w' or 'a' for reading (default),
        writing or appending.  The file will be created if it doesn't exist
        when opened for writing or appending; it will be truncated when
        opened for writing.  Add a 'b' to the mode for binary files.
        Add a '+' to the mode to allow simultaneous reading and writing.
        If the buffering argument is given, 0 means unbuffered, 1 means line
        buffered, and larger numbers specify the buffer size.  The preferred way
        to open a file is with the builtin open() function.
        Add a 'U' to mode to open the file for input with universal newline
        support.  Any line ending in the input file will be seen as a '\n'
        in Python.  Also, a file so opened gains the attribute 'newlines';
        the value for this attribute is one of None (no newline read yet),
        '\r', '\n', '\r\n' or a tuple containing all the newline types seen.

        'U' cannot be combined with 'w' or '+' mode.

        :param temporary: if True, destroy file at close.
        """
        if six.PY2:
            FileIO.__init__(self, name, mode, buffering)
        else:  # for python3 we drop buffering
            FileIO.__init__(self, name, mode)
        self.lock = _Semaphore()
        self.__size = None
        self.__temporary = temporary

    def __del__(self):
        """Explicit close at deletion
        """
        if hasattr(self, "closed") and not self.closed:
            self.close()

    def close(self):
        name = self.name
        FileIO.close(self)
        if self.__temporary:
            try:
                os.unlink(name)
            except Exception as err:
                logger.error("Unable to remove %s: %s" % (name, err))
                raise(err)

    def getSize(self):
        if self.__size is None:
            logger.debug("Measuring size of %s" % self.name)
            with self.lock:
                pos = self.tell()
                self.seek(0, os.SEEK_END)
                self.__size = self.tell()
                self.seek(pos)
        return self.__size

    def setSize(self, size):
        self.__size = size
    size = property(getSize, setSize)

    def __enter__(self):
        return self

    def __exit__(self, *args):
        """
        Close the file.
        """
        return FileIO.close(self)


class UnknownCompressedFile(File):
    """
    wrapper for "File" with locking
    """
    def __init__(self, name, mode="rb", buffering=0):
        logger.warning("No decompressor found for this type of file (are gzip anf bz2 installed ???")
        File.__init__(self, name, mode, buffering)

    def __del__(self):
        """Explicit close at deletion
        """
        if hasattr(self, "closed") and not self.closed:
            self.close()

if gzip is None:
    GzipFile = UnknownCompressedFile
else:
    class GzipFile(gzip.GzipFile):
        """
        Just a wrapper for gzip.GzipFile providing the correct seek capabilities for python 2.5
        """
        def __init__(self, filename=None, mode=None, compresslevel=9, fileobj=None):
            """
            Wrapper with locking for constructor for the GzipFile class.

            At least one of fileobj and filename must be given a
            non-trivial value.

            The new class instance is based on fileobj, which can be a regular
            file, a StringIO object, or any other object which simulates a file.
            It defaults to None, in which case filename is opened to provide
            a file object.

            When fileobj is not None, the filename argument is only used to be
            included in the gzip file header, which may includes the original
            filename of the uncompressed file.  It defaults to the filename of
            fileobj, if discernible; otherwise, it defaults to the empty string,
            and in this case the original filename is not included in the header.

            The mode argument can be any of 'r', 'rb', 'a', 'ab', 'w', or 'wb',
            depending on whether the file will be read or written.  The default
            is the mode of fileobj if discernible; otherwise, the default is 'rb'.
            Be aware that only the 'rb', 'ab', and 'wb' values should be used
            for cross-platform portability.

            The compresslevel argument is an integer from 1 to 9 controlling the
            level of compression; 1 is fastest and produces the least compression,
            and 9 is slowest and produces the most compression.  The default is 9.
            """
            gzip.GzipFile.__init__(self, filename, mode, compresslevel, fileobj)
            self.lock = _Semaphore()
            self.__size = None

        def __del__(self):
            """Explicit close at deletion
            """
            if hasattr(self, "closed") and not self.closed:
                self.close()

        def __repr__(self):
            return "fabio." + gzip.GzipFile.__repr__(self)

        def measure_size(self):
            if self.mode == gzip.WRITE:
                return self.size
            if self.__size is None:
                with self.lock:
                    if self.__size is None:
                        if "offset" in dir(self):
                            pos = self.offset
                        elif "tell" in dir(self):
                            pos = self.tell()
                        end_pos = len(gzip.GzipFile.read(self)) + pos
                        self.seek(pos)
                        logger.debug("Measuring size of %s: %s @ %s == %s" % (self.name, end_pos, pos, pos))
                        self.__size = end_pos
            return self.__size

    def __enter__(self):
        return self

    def __exit__(self, *args):
        """
        Close the file.
        """
        gzip.GzipFile.close(self)


if bz2 is None:
    BZ2File = UnknownCompressedFile
else:
    class BZ2File(bz2.BZ2File):
        "Wrapper with lock"
        def __init__(self, name, mode='r', buffering=0, compresslevel=9):
            """
            BZ2File(name [, mode='r', compresslevel=9]) -> file object

            Open a bz2 file. The mode can be 'r' or 'w', for reading (default) or
            writing. When opened for writing, the file will be created if it doesn't
            exist, and truncated otherwise.

            If compresslevel is given, must be a number between 1 and 9.

            Add a 'U' to mode to open the file for input with universal newline
            support. Any line ending in the input file will be seen as a '\n' in
            Python. Also, a file so opened gains the attribute 'newlines'; the value
            for this attribute is one of None (no newline read yet), '\r', '\n',
            '\r\n' or a tuple containing all the newline types seen. Universal
            newlines are available only when reading.
            """
            bz2.BZ2File.__init__(self, name, mode, buffering, compresslevel)
            self.lock = _Semaphore()
            self.__size = None

        def __del__(self):
            """Explicit close at deletion
            """
            if hasattr(self, "closed") and not self.closed:
                self.close()

        def getSize(self):
            if self.__size is None:
                logger.debug("Measuring size of %s" % self.name)
                with self.lock:
                    pos = self.tell()
                    _ = self.read()
                    self.__size = self.tell()
                    self.seek(pos)
            return self.__size

        def setSize(self, value):
            self.__size = value
        size = property(getSize, setSize)

        def __enter__(self):
            return self

        def __exit__(self, *args):
            """
            Close the file at exit
            """
            bz2.BZ2File.close(self)


class NotGoodReader(RuntimeError):
    """The reader used is probably not the good one
    """
    pass


class DebugSemaphore(_Semaphore):
    """
    threading.Semaphore like class with helper for fighting dead-locks
    """
    write_lock = _Semaphore()
    blocked = []

    def __init__(self, *arg, **kwarg):
        _Semaphore.__init__(self, *arg, **kwarg)

    def acquire(self, *arg, **kwarg):
        if self._Semaphore__value == 0:
            with self.write_lock:
                self.blocked.append(id(self))
                sys.stderr.write(os.linesep.join(["Blocking sem %s" % id(self)] +
                                 traceback.format_stack()[:-1] + [""]))

        return _Semaphore.acquire(self, *arg, **kwarg)

    def release(self, *arg, **kwarg):
        with self.write_lock:
            uid = id(self)
            if uid in self.blocked:
                self.blocked.remove(uid)
                sys.stderr.write("Released sem %s %s" % (uid, os.linesep))
        _Semaphore.release(self, *arg, **kwarg)

    def __enter__(self):
        self.acquire()
        return self

    def __exit__(self, *arg, **kwarg):
        self.release()


def exists(path):
    """Test whether a path exists.

    Replaces os.path.exists and handles in addition "::" based URI as defined in
    http://odo.pydata.org/en/latest/uri.html#separating-parts-with

    :param path: string
    :return: boolean
    """
    return os.path.exists(path.split("::")[0])


class OrderedDict(_OrderedDict):
    """Ordered dictionary with pretty print"""
    def __repr__(self):
        try:
            res = json.dumps(self, indent=2)
        except Exception as err:
            logger.warning("Header is not JSON-serializable: %s", err)
            tmp = _OrderedDict()
            for key, value in self.items():
                tmp[str(key)] = str(value)
            res = json.dumps(tmp, indent=2)
        return res<|MERGE_RESOLUTION|>--- conflicted
+++ resolved
@@ -38,11 +38,7 @@
 __contact__ = "Jerome.Kieffer@ESRF.eu"
 __license__ = "MIT"
 __copyright__ = "European Synchrotron Radiation Facility, Grenoble, France"
-<<<<<<< HEAD
 __date__ = "12/06/2018"
-=======
-__date__ = "11/06/2018"
->>>>>>> 8d077116
 __status__ = "stable"
 __docformat__ = 'restructuredtext'
 
