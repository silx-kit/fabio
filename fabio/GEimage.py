--- conflicted
+++ resolved
@@ -1,4 +1,3 @@
-<<<<<<< HEAD
 # coding: utf-8
 #
 #    Project: X-ray image reader
@@ -43,7 +42,7 @@
 from __future__ import with_statement, print_function, division
 
 __authors__ = ["Antonino Miceli", "Jon Wright", "Jérôme Kieffer"]
-__date__ = "25/07/2017"
+__date__ = "14/11/2018"
 __status__ = "production"
 __copyright__ = "2007 APS; 2010-2015 ESRF"
 __licence__ = "MIT"
@@ -225,391 +224,6 @@
     _need_a_seek_to_read = True
 
     _HeaderNBytes = 8192
-    _NumberOfRowsInFrame = 2048
-    _NumberOfColsInFrame = 2048
-    _ImageDepthInBytes = 2
-    _BytesPerFrame = _ImageDepthInBytes \
-        * _NumberOfRowsInFrame \
-        * _NumberOfRowsInFrame
-
-    def _readheader(self, infile):
-        """Read a GE image header"""
-
-        infile.seek(0)
-
-        self.header = self.check_header()
-        self.header['StandardHeaderSizeInBytes'] = self._HeaderNBytes
-        self.header['UserHeaderSizeInBytes'] = 0
-        self.header['NumberOfRowsInFrame'] = 2048
-        self.header['NumberOfColsInFrame'] = 2048
-        self.header['ImageDepthInBits'] = 16
-        # obsolete for now # for name, nbytes, fmt in GE_HEADER_INFO:
-        # obsolete for now #     if fmt is None:
-        # obsolete for now #         self.header[name] = infile.read(nbytes)
-        # obsolete for now #     else:
-        # obsolete for now #         self.header[name] = struct.unpack(fmt, infile.read(nbytes))[0]
-
-    def read(self, fname, frame=None):
-        """
-        Read in header into self.header and
-        the data   into self.data
-        """
-        if frame is None:
-            frame = 0
-        self.header = self.check_header()
-        self.resetvals()
-        infile = self._open(fname, "rb")
-        self.sequencefilename = fname
-        self._readheader(infile)
-        # obsolete for now # self.nframes = self.header['NumberOfFrames']
-        file_size = os.stat(fname).st_size
-        assert numpy.remainder(file_size, self._BytesPerFrame) == self._HeaderNBytes, \
-            "file is incorrect size"
-        self.nframes = file_size//self._BytesPerFrame
-        self._readframe(infile, frame)
-        infile.close()
-        return self
-
-    def _makeframename(self):
-        """ The thing to be printed for the user to represent a frame inside
-        a file """
-        self.filename = "%s$%04d" % (self.sequencefilename, self.currentframe)
-
-    def _readframe(self, filepointer, img_num):
-        """
-        # Load only one image from the sequence
-        #    Note: the first image in the sequence 0
-        # raises an exception if you give an invalid image
-        # otherwise fills in self.data
-        """
-        if(img_num > self.nframes or img_num < 0):
-            raise Exception("Bad image number")
-        imgstart = self.header['StandardHeaderSizeInBytes'] + \
-                   self.header['UserHeaderSizeInBytes'] + \
-                   img_num * self.header['NumberOfRowsInFrame'] * \
-                   self.header['NumberOfColsInFrame'] * \
-                   self.header['ImageDepthInBits'] // 8
-        # whence = 0 means seek from start of file
-        filepointer.seek(imgstart, 0)
-
-        self.bpp = self.header['ImageDepthInBits'] // 8  # hopefully 2
-        imglength = self.header['NumberOfRowsInFrame'] * \
-                    self.header['NumberOfColsInFrame'] * self.bpp
-        if self.bpp != 2:
-            logger.warning("Using uint16 for GE but seems to be wrong, bpp=%s" % self.bpp)
-
-        data = numpy.frombuffer(filepointer.read(imglength), numpy.uint16)
-        if not numpy.little_endian:
-            data.byteswap(True)
-        data.shape = (self.header['NumberOfRowsInFrame'],
-                      self.header['NumberOfColsInFrame'])
-        self.data = data
-        self.dim2, self.dim1 = self.data.shape
-        self.currentframe = int(img_num)
-        self._makeframename()
-
-    def getframe(self, num):
-        """
-        Returns a frame as a new FabioImage object
-        """
-        if num < 0 or num > self.nframes:
-            raise Exception("Requested frame number is out of range")
-        # Do a deep copy of the header to make a new one
-        newheader = {}
-        for k in self.header.keys():
-            newheader[k] = self.header[k]
-        frame = GeImage(header=newheader)
-        frame.nframes = self.nframes
-        frame.sequencefilename = self.sequencefilename
-        infile = frame._open(self.sequencefilename, "rb")
-        frame._readframe(infile, num)
-        infile.close()
-        return frame
-
-    def next(self):
-        """
-        Get the next image in a series as a fabio image
-        """
-        if self.currentframe < (self.nframes - 1) and self.nframes > 1:
-            return self.getframe(self.currentframe + 1)
-        else:
-            newobj = GeImage()
-            newobj.read(next_filename(
-                self.sequencefilename))
-            return newobj
-
-    def previous(self):
-        """
-        Get the previous image in a series as a fabio image
-        """
-        if self.currentframe > 0:
-            return self.getframe(self.currentframe - 1)
-        else:
-            newobj = GeImage()
-            newobj.read(previous_filename(
-                self.sequencefilename))
-            return newobj
-
-
-def demo():
-    import sys
-    import time
-
-    if len(sys.argv) < 2:
-        print("USAGE: GE_script.py <GEaSi_raw_image_file>")
-        sys.exit()
-
-    image_file = sys.argv[1]
-
-    print("init read_GEaSi_data class and load header..")
-    sequence1 = GeImage()
-    sequence1.read(image_file)
-
-    print("TimeBetweenFramesInMicrosecs = ")
-    print(sequence1.header['TimeBetweenFramesInMicrosecs'])
-    print("AcquisitionTime = ")
-    print(sequence1.header['AcquisitionTime'])
-
-    print("Mean = ", sequence1.data.ravel().mean())
-
-    while 1:
-        start = time.time()
-        sequence1 = sequence1.next()
-        duration = time.time() - start
-        print(sequence1.currentframe, sequence1.data.ravel().mean(), duration)
-
-
-GEimage = GeImage
-
-if __name__ == '__main__':
-    demo()
-=======
-# coding: utf-8
-#
-#    Project: X-ray image reader
-#             https://github.com/silx-kit/fabio
-#
-#
-#    Copyright (C) European Synchrotron Radiation Facility, Grenoble, France
-#
-#    Principal author:       Jérôme Kieffer (Jerome.Kieffer@ESRF.eu)
-#
-# Permission is hereby granted, free of charge, to any person obtaining a copy
-# of this software and associated documentation files (the "Software"), to deal
-# in the Software without restriction, including without limitation the rights
-# to use, copy, modify, merge, publish, distribute, sublicense, and/or sell
-# copies of the Software, and to permit persons to whom the Software is
-# furnished to do so, subject to the following conditions:
-#
-# The above copyright notice and this permission notice shall be included in
-# all copies or substantial portions of the Software.
-#
-# THE SOFTWARE IS PROVIDED "AS IS", WITHOUT WARRANTY OF ANY KIND, EXPRESS OR
-# IMPLIED, INCLUDING BUT NOT LIMITED TO THE WARRANTIES OF MERCHANTABILITY,
-# FITNESS FOR A PARTICULAR PURPOSE AND NONINFRINGEMENT. IN NO EVENT SHALL THE
-# AUTHORS OR COPYRIGHT HOLDERS BE LIABLE FOR ANY CLAIM, DAMAGES OR OTHER
-# LIABILITY, WHETHER IN AN ACTION OF CONTRACT, TORT OR OTHERWISE, ARISING FROM,
-# OUT OF OR IN CONNECTION WITH THE SOFTWARE OR THE USE OR OTHER DEALINGS IN
-# THE SOFTWARE.
-#
-#
-#
-# Reads the header from a GE a-Si Angio Detector
-# Using version 8001 of the header from file:
-#     c:\adept\core\DefaultImageInfoConfig.csv
-#
-#  Antonino Miceli
-#  Thu Jan  4 13:46:31 CST 2007
-#
-
-# modifications by Jon Wright for style, pychecker and fabio
-#
-# Get ready for python3:
-from __future__ import with_statement, print_function, division
-
-__authors__ = ["Antonino Miceli", "Jon Wright", "Jérôme Kieffer"]
-__date__ = "14/11/2018"
-__status__ = "production"
-__copyright__ = "2007 APS; 2010-2015 ESRF"
-__licence__ = "MIT"
-
-import os
-import numpy
-import struct
-import logging
-logger = logging.getLogger(__name__)
-from .fabioimage import FabioImage
-from .fabioutils import next_filename, previous_filename
-
-GE_HEADER_INFO = [
-    # Name, length in bytes, format for struct (None means string)
-    ('ImageFormat', 10, None),
-    ('VersionOfStandardHeader', 2, '<H'),
-    ('StandardHeaderSizeInBytes', 4, '<L'),
-    ('VersionOfUserHeader', 2, '<H'),
-    ('UserHeaderSizeInBytes', 4, '<L'),
-    ('NumberOfFrames', 2, '<H'),
-    ('NumberOfRowsInFrame', 2, '<H'),
-    ('NumberOfColsInFrame', 2, '<H'),
-    ('ImageDepthInBits', 2, '<H'),
-    ('AcquisitionDate', 20, None),
-    ('AcquisitionTime', 20, None),
-    ('DUTID', 20, None),
-    ('Operator', 50, None),
-    ('DetectorSignature', 20, None),
-    ('TestSystemName', 20, None),
-    ('TestStationRevision', 20, None),
-    ('CoreBundleRevision', 20, None),
-    ('AcquisitionName', 40, None),
-    ('AcquisitionParameterRevision', 20, None),
-    ('OriginalNumberOfRows', 2, '<H'),
-    ('OriginalNumberOfColumns', 2, '<H'),
-    ('RowNumberUpperLeftPointArchiveROI', 2, '<H'),
-    ('ColNumberUpperLeftPointArchiveROI', 2, '<H'),
-    ('Swapped', 2, '<H'),
-    ('Reordered', 2, '<H'),
-    ('HorizontalFlipped', 2, '<H'),
-    ('VerticalFlipped', 2, '<H'),
-    ('WindowValueDesired', 2, '<H'),
-    ('LevelValueDesired', 2, '<H'),
-    ('AcquisitionMode', 2, '<H'),
-    ('AcquisitionType', 2, '<H'),
-    ('UserAcquisitionCoffFileName1', 100, None),
-    ('UserAcquisitionCoffFileName2', 100, None),
-    ('FramesBeforeExpose', 2, '<H'),
-    ('FramesDuringExpose', 2, '<H'),
-    ('FramesAfterExpose', 2, '<H'),
-    ('IntervalBetweenFrames', 2, '<H'),
-    ('ExposeTimeDelayInMicrosecs', 8, '<d'),
-    ('TimeBetweenFramesInMicrosecs', 8, '<d'),
-    ('FramesToSkipExpose', 2, '<H'),
-    ('ExposureMode', 2, '<H'),
-    ('PrepPresetTimeInMicrosecs', 8, '<d'),
-    ('ExposePresetTimeInMicrosecs', 8, '<d'),
-    ('AcquisitionFrameRateInFps', 4, '<f'),
-    ('FOVSelect', 2, '<H'),
-    ('ExpertMode', 2, '<H'),
-    ('SetVCommon1', 8, '<d'),
-    ('SetVCommon2', 8, '<d'),
-    ('SetAREF', 8, '<d'),
-    ('SetAREFTrim', 4, '<L'),
-    ('SetSpareVoltageSource', 8, '<d'),
-    ('SetCompensationVoltageSource', 8, '<d'),
-    ('SetRowOffVoltage', 8, '<d'),
-    ('SetRowOnVoltage', 8, '<d'),
-    ('StoreCompensationVoltage', 4, '<L'),
-    ('RampSelection', 2, '<H'),
-    ('TimingMode', 2, '<H'),
-    ('Bandwidth', 2, '<H'),
-    ('ARCIntegrator', 2, '<H'),
-    ('ARCPostIntegrator', 2, '<H'),
-    ('NumberOfRows', 4, '<L'),
-    ('RowEnable', 2, '<H'),
-    ('EnableStretch', 2, '<H'),
-    ('CompEnable', 2, '<H'),
-    ('CompStretch', 2, '<H'),
-    ('LeftEvenTristate', 2, '<H'),
-    ('RightOddTristate', 2, '<H'),
-    ('TestModeSelect', 4, '<L'),
-    ('AnalogTestSource', 4, '<L'),
-    ('VCommonSelect', 4, '<L'),
-    ('DRCColumnSum', 4, '<L'),
-    ('TestPatternFrameDelta', 4, '<L'),
-    ('TestPatternRowDelta', 4, '<L'),
-    ('TestPatternColumnDelta', 4, '<L'),
-    ('DetectorHorizontalFlip', 2, '<H'),
-    ('DetectorVerticalFlip', 2, '<H'),
-    ('DFNAutoScrubOnOff', 2, '<H'),
-    ('FiberChannelTimeOutInMicrosecs', 4, '<L'),
-    ('DFNAutoScrubDelayInMicrosecs', 4, '<L'),
-    ('StoreAECROI', 2, '<H'),
-    ('TestPatternSaturationValue', 2, '<H'),
-    ('TestPatternSeed', 4, '<L'),
-    ('ExposureTimeInMillisecs', 4, '<f'),
-    ('FrameRateInFps', 4, '<f'),
-    ('kVp', 4, '<f'),
-    ('mA', 4, '<f'),
-    ('mAs', 4, '<f'),
-    ('FocalSpotInMM', 4, '<f'),
-    ('GeneratorType', 20, None),
-    ('StrobeIntensityInFtL', 4, '<f'),
-    ('NDFilterSelection', 2, '<H'),
-    ('RefRegTemp1', 8, '<d'),
-    ('RefRegTemp2', 8, '<d'),
-    ('RefRegTemp3', 8, '<d'),
-    ('Humidity1', 4, '<f'),
-    ('Humidity2', 4, '<f'),
-    ('DetectorControlTemp', 8, '<d'),
-    ('DoseValueInmR', 8, '<d'),
-    ('TargetLevelROIRow0', 2, '<H'),
-    ('TargetLevelROICol0', 2, '<H'),
-    ('TargetLevelROIRow1', 2, '<H'),
-    ('TargetLevelROICol1', 2, '<H'),
-    ('FrameNumberForTargetLevelROI', 2, '<H'),
-    ('PercentRangeForTargetLevel', 2, '<H'),
-    ('TargetValue', 2, '<H'),
-    ('ComputedMedianValue', 2, '<H'),
-    ('LoadZero', 2, '<H'),
-    ('MaxLUTOut', 2, '<H'),
-    ('MinLUTOut', 2, '<H'),
-    ('MaxLinear', 2, '<H'),
-    ('Reserved', 2, '<H'),
-    ('ElectronsPerCount', 2, '<H'),
-    ('ModeGain', 2, '<H'),
-    ('TemperatureInDegC', 8, '<d'),
-    ('LineRepaired', 2, '<H'),
-    ('LineRepairFileName', 100, None),
-    ('CurrentLongitudinalInMM', 4, '<f'),
-    ('CurrentTransverseInMM', 4, '<f'),
-    ('CurrentCircularInMM', 4, '<f'),
-    ('CurrentFilterSelection', 4, '<L'),
-    ('DisableScrubAck', 2, '<H'),
-    ('ScanModeSelect', 2, '<H'),
-    ('DetectorAppSwVersion', 20, None),
-    ('DetectorNIOSVersion', 20, None),
-    ('DetectorPeripheralSetVersion', 20, None),
-    ('DetectorPhysicalAddress', 20, None),
-    ('PowerDown', 2, '<H'),
-    ('InitialVoltageLevel_VCOMMON', 8, '<d'),
-    ('FinalVoltageLevel_VCOMMON', 8, '<d'),
-    ('DmrCollimatorSpotSize', 10, None),
-    ('DmrTrack', 5, None),
-    ('DmrFilter', 5, None),
-    ('FilterCarousel', 2, '<H'),
-    ('Phantom', 20, None),
-    ('SetEnableHighTime', 2, '<H'),
-    ('SetEnableLowTime', 2, '<H'),
-    ('SetCompHighTime', 2, '<H'),
-    ('SetCompLowTime', 2, '<H'),
-    ('SetSyncLowTime', 2, '<H'),
-    ('SetConvertLowTime', 2, '<H'),
-    ('SetSyncHighTime', 2, '<H'),
-    ('SetEOLTime', 2, '<H'),
-    ('SetRampOffsetTime', 2, '<H'),
-    ('FOVStartingValue', 2, '<H'),
-    ('ColumnBinning', 2, '<H'),
-    ('RowBinning', 2, '<H'),
-    ('BorderColumns64', 2, '<H'),
-    ('BorderRows64', 2, '<H'),
-    ('FETOffRows64', 2, '<H'),
-    ('FOVStartColumn128', 2, '<H'),
-    ('FOVStartRow128', 2, '<H'),
-    ('NumberOfColumns128', 2, '<H'),
-    ('NumberOfRows128', 2, '<H'),
-    ('VFPAquisition', 2000, None),
-    ('Comment', 200, None)
-    ]
-
-
-class GeImage(FabioImage):
-
-    DESCRIPTION = "GE a-Si Angio detector file format"
-
-    DEFAULT_EXTENSIONS = []
-
-    _need_a_seek_to_read = True
-
-    _HeaderNBytes = 8192
     _UserHeaderSizeInBytes = 0
     _NumberOfRowsInFrame = 2048
     _NumberOfColsInFrame = 2048
@@ -743,5 +357,4 @@
             return newobj
 
 
-GEimage = GeImage
->>>>>>> 09e86003
+GEimage = GeImage